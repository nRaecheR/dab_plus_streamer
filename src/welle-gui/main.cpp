--- conflicted
+++ resolved
@@ -65,43 +65,6 @@
     // Handle debug output
     CDebugOutput::init();
 
-<<<<<<< HEAD
-=======
-//#ifdef Q_OS_ANDROID
-
-//    //  Process Android Service
-//    if (argc == 2 && qstrcmp(argv[1], "-S") == 0) {
-//        qDebug() << "main:" <<  "Run as service, pid:" << QCoreApplication::applicationPid();
-
-//        // Create new QT core application
-//        QAndroidService app(argc, argv);
-
-//        // Default values
-//        DABParams dabparams(1);
-//        QVariantMap commandLineOptions;
-
-//        // Create a new radio interface instance
-//        CRadioController radioController(commandLineOptions, dabparams);
-
-//        // Enable remoting source
-//        QRemoteObjectHost srcNode(QUrl(QStringLiteral("local:replica")));
-//        srcNode.enableRemoting(&radioController);
-
-//        CAndroidJNI::getInstance().setRadioController(&radioController);
-
-//        // Run application
-//        app.exec();
-
-//        qDebug() << "main:" <<  "Service closed";
-
-//        return 0;
-//    } else {
-//        qDebug() << "main:" <<  "Run as application, pid:" << QCoreApplication::applicationPid();
-//    }
-
-//#endif
-
->>>>>>> 8198190e
     // Before printing anything, we set
     setlocale(LC_ALL, "");
 
@@ -165,11 +128,6 @@
     commandLineOptions["dumpFileName"] = optionParser.value(dumpFileName);
 
     CRadioController radioController(commandLineOptions);
-<<<<<<< HEAD
-
-=======
-//#endif
->>>>>>> 8198190e
 
     QSettings settings;
 
