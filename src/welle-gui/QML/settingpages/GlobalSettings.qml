import QtQuick 2.6
import QtQuick.Controls 2.0
import QtQuick.Layouts 1.1
import Qt.labs.settings 1.0

// Import custom styles
import "../texts"
import "../components"

Item {
    id: settingsPage

    property alias enableFullScreenState : enableFullScreen.checked
    property bool isLoaded: false

    anchors.fill: parent
    implicitHeight: layout.implicitHeight

    Settings {
        property alias device: deviceBox.currentIndex
        property alias enableAGCState : enableAGC.checked
        property alias enableFullScreenState : settingsPage.enableFullScreenState
        property alias manualGainState : manualGain.value
        property alias manualGainValue: valueSliderView.text
        property alias enableAutoSdr : enableAutoSdr.checked
        property alias languageValue : languageBox.currentIndex
    }

    Component.onCompleted: {
        console.debug("Apply settings initially")
        radioController.setGain(manualGain.value)
        radioController.setAGC(enableAGC.checked)
    }

    Connections{
        target: radioController

        onGainCountChanged: manualGain.to = radioController.gainCount
    }

    Connections {
        target: guiHelper

        onNewDeviceId: {
            switch(deviceId) {
            case 0: deviceBox.currentIndex = 0; break; // UNKNOWN
            case 1: deviceBox.currentIndex = 0; break; // NULLDEVICE
            case 2: deviceBox.currentIndex = 1; break; // AIRSPY
            case 3: deviceBox.currentIndex = 5; break; // RAWFILE
            case 4: deviceBox.currentIndex = 2; break; // RTL_SDR
            case 5: deviceBox.currentIndex = 4; break; // RTL_TCP
            case 6: deviceBox.currentIndex = 3; break; // SOAPYSDR
            default: deviceBox.currentIndex = 0;
            }
        }
    }

    ColumnLayout{
        id: layout
        anchors.fill: parent
        spacing: Units.dp(20)

        SettingSection {
            id: settingsFrame
            isNotFirst: false
            text: qsTr("Global settings")

            WSwitch {
                id: enableFullScreen
                text: qsTr("Full screen mode")
                Layout.fillWidth: true
                checked: false
            }

            RowLayout {
                Layout.fillWidth: true
                WComboBoxList {
                    id: languageBox
                    textRole: 'label'
                    model: ListModel {
                        id: listModel
                        ListElement { label: "Auto"; langCode: "auto" }
                        ListElement { label: "Deutsch"; langCode: "de_DE" }
                        ListElement { label: "English (GB)"; langCode: "en_GB" }
                        ListElement { label: "Français"; langCode: "fr_FR" }
                        ListElement { label: "Magyar"; langCode: "hu_HU" }
                        ListElement { label: "Italiano"; langCode: "it_IT" }
                        ListElement { label: "Nederlands"; langCode: "nl_NL" }
                        ListElement { label: "Norsk bokmål"; langCode: "nb_NO" }
                        ListElement { label: "Polski"; langCode: "pl_PL" }
                        ListElement { label: "Ру́сский"; langCode: "ru_RU" }
                    }
                    onCurrentIndexChanged: {
                        // Load appropriate settings
<<<<<<< HEAD
                        switch(currentIndex) {
                        case 1: guiHelper.updateTranslator("nl_NL", this); break
                        case 2: guiHelper.updateTranslator("en_GB", this); break
                        case 3: guiHelper.updateTranslator("de_DE", this); break
                        case 4: guiHelper.updateTranslator("pl_PL", this); break
                        case 5: guiHelper.updateTranslator("nb_NO", this); break
                        case 6: guiHelper.updateTranslator("fr_FR", this); break
                        default: guiHelper.updateTranslator("auto", this); break
                        }
=======
                        guiHelper.addTranslator(listModel.get(currentIndex).langCode, this); 
>>>>>>> 160aa05e
                    }
                }

                TextStandart {
                    text: qsTr("Language")
                    Layout.fillWidth: true
                }
            }
            RowLayout {
                Layout.fillWidth: true
                WComboBoxList {
                    id: styleBox
                    implicitWidth: 250
                    currentIndex: guiHelper.getIndexOfQQStyle(guiHelper.getQQStyle)
                    textRole: "label"
                    model: guiHelper.qQStyleComboModel
                    onActivated: {
                        guiHelper.saveQQStyle(currentIndex)
                    }
                }
                TextStandart {
                    text: qsTr("Qt Quick Style. Restart to apply.")
                    Layout.fillWidth: true
                }
            }
        }

        SettingSection {
            text: qsTr("Global receiver settings")

            WSwitch {
                id: enableAGC
                text: qsTr("Automatic RF gain")
                Layout.fillWidth: true
                checked: true
                onClicked: {
                    radioController.setAGC(checked)

                    if(checked == false)
                        radioController.setGain(manualGain.value)
                }
            }

            ColumnLayout {
                spacing: Units.dp(10)
                opacity: enabled ? 1 : 0.5
                enabled: !enableAGC.checked

                RowLayout {
                    TextStandart {
                        id: nameSliderView
                        Layout.fillWidth: true
                        text: qsTr("Manual gain")
                    }

                    TextStandart {
                        id: valueSliderView
                        text: qsTr("Value: ") + radioController.gainValue.toFixed(2)
                    }
                }

                Slider {
                    id: manualGain
                    from: 0
                    to: 100
                    stepSize: 1
                    Layout.fillWidth: true

                    onValueChanged: {
                        if(enableAGC.checked == false)
                            radioController.setGain(value)
                    }
                }
            }

            WSwitch {
                id: enableAutoSdr
                text: qsTr("Auto detect")
                Layout.fillWidth: true
                checked: true
            }

            WComboBox {
                id: deviceBox
                enabled: !enableAutoSdr.checked
                Layout.fillWidth: true
                model: [ qsTr("None"), qsTr("Airspy"), qsTr("rtl-sdr"), qsTr("SoapySDR"), qsTr("rtl-tcp"), qsTr("RAW file")];
                onCurrentIndexChanged: {
                    // Load appropriate settings
                    switch(currentIndex) {
                    case 1: sdrSpecificSettings.source = "qrc:/QML/settingpages/AirspySettings.qml"; break
                    case 2: sdrSpecificSettings.source = "qrc:/QML/settingpages/RTLSDRSettings.qml"; break
                    case 3: sdrSpecificSettings.source = "qrc:/QML/settingpages/SoapySDRSettings.qml"; break
                    case 4: sdrSpecificSettings.source = "qrc:/QML/settingpages/RTLTCPSettings.qml"; break
                    case 5: sdrSpecificSettings.source = "qrc:/QML/settingpages/RawFileSettings.qml"; break
                    default: sdrSpecificSettings.source = "qrc:/QML/settingpages/NullSettings.qml"; break
                    }
                }
            }

            Component.onCompleted: {
                if(enableAutoSdr.checked)
                    guiHelper.openAutoDevice()

                sdrSpecificSettings.item.initDevice(enableAutoSdr.checked)
                isLoaded = true
            }
        }

        Loader {
            id: sdrSpecificSettings
            Layout.fillWidth: true

            onLoaded: {
                if(isLoaded)
                    item.initDevice(enableAutoSdr.checked)
            }
        }
    }
}<|MERGE_RESOLUTION|>--- conflicted
+++ resolved
@@ -92,19 +92,7 @@
                     }
                     onCurrentIndexChanged: {
                         // Load appropriate settings
-<<<<<<< HEAD
-                        switch(currentIndex) {
-                        case 1: guiHelper.updateTranslator("nl_NL", this); break
-                        case 2: guiHelper.updateTranslator("en_GB", this); break
-                        case 3: guiHelper.updateTranslator("de_DE", this); break
-                        case 4: guiHelper.updateTranslator("pl_PL", this); break
-                        case 5: guiHelper.updateTranslator("nb_NO", this); break
-                        case 6: guiHelper.updateTranslator("fr_FR", this); break
-                        default: guiHelper.updateTranslator("auto", this); break
-                        }
-=======
-                        guiHelper.addTranslator(listModel.get(currentIndex).langCode, this); 
->>>>>>> 160aa05e
+                        guiHelper.updateTranslator(listModel.get(currentIndex).langCode, this); 
                     }
                 }
 
