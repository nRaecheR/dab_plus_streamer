﻿import QtQuick 2.2
import QtQuick.Layouts 1.1
import QtQuick.Controls 2.3
import QtGraphicalEffects 1.0

// Import custom styles
import "texts"
import "components"

ViewBaseFrame {
    id: frame
    labelText: qsTr("Service Overview")
    Layout.maximumHeight: Units.dp(230)

    TextRadioInfo {
        anchors.top: parent.top
        anchors.topMargin: Units.dp(5)
        anchors.horizontalCenter: parent.horizontalCenter
        text: radioController.ensemble.trim()
    }

<<<<<<< HEAD
=======
    // Use 2 Images to switch between speaker & speaker_mute icon (instead of toggle button).
    // Permits use of color with org.kde.desktop style
    Image {
        id: speakerIcon
        anchors.verticalCenter: signalStrength.verticalCenter
        anchors.right: parent.right
        width: Units.dp(30)
        height: Units.dp(30)
        visible: true
        source: "qrc:/icons/welle_io_icons/20x20@2/speaker.png"

        MouseArea {
            anchors.fill: parent
            onClicked: {radioController.setVolume(0); speakerIconMutedRed.visible = true; speakerIcon.visible = false}
        }
    }

    Image {
        id: speakerIconMuted
        anchors.verticalCenter: signalStrength.verticalCenter
        anchors.right: parent.right
        width: Units.dp(30)
        height: Units.dp(30)
        visible: false

        source: "qrc:/icons/welle_io_icons/20x20@2/speaker_mute.png"
    }

    ColorOverlay {
        id: speakerIconMutedRed
        visible: false
        anchors.fill: speakerIconMuted
        source: speakerIconMuted
        color: "red"
        MouseArea {
            anchors.fill: parent
            onClicked: {radioController.setVolume(100); speakerIconMutedRed.visible = false; speakerIcon.visible = true}
        }
    }

>>>>>>> d879488a
    RowLayout{
        id: signalStrength
        anchors.top: parent.top
        anchors.left: parent.left
        anchors.leftMargin: Units.dp(5)
        spacing: Units.dp(2)

        Accessible.name: qsTr("Signal noise ratio: " + radioController.snr )

        Rectangle{
            height: Units.dp(4)
            width: Units.dp(4)
            color: (radioController.snr > 2) ? "green" : "dimgrey"
            Accessible.ignored: true
        }
        Rectangle{
            height: Units.dp(8)
            width: Units.dp(4)
            color: (radioController.snr > 5) ? "green" : "dimgrey"
            Accessible.ignored: true
        }
        Rectangle{
            height: Units.dp(12)
            width: Units.dp(4)
            color: (radioController.snr > 8) ? "green" : "dimgrey"
            Accessible.ignored: true
        }
        Rectangle{
            height: Units.dp(16)
            width: Units.dp(4)
            color: (radioController.snr > 11) ? "green" : "dimgrey"
            Accessible.ignored: true
        }

        Rectangle{
            height: Units.dp(20)
            width: Units.dp(4)
            color: (radioController.snr > 15) ? "green" : "dimgrey"
            Accessible.ignored: true
        }
    }

    ColumnLayout {
        anchors.centerIn: parent

        /* Station Name */
        RowLayout {
            Layout.alignment: Qt.AlignHCenter

            TextRadioStation {
                id:textRadioStation
                Layout.margins: Units.dp(10)
                Layout.maximumWidth: parent.parent.parent.width
                wrapMode: Text.Wrap
                horizontalAlignment: Text.AlignHCenter
                text: radioController.title.trim()

                // Use an Item to display icons as Image
                Item {
                    property bool isSignal: false
                    id: antennaSymbol
                    
                    anchors.leftMargin: Units.dp(10)
                    implicitWidth: antennaIcon.width
                    implicitHeight: implicitWidth
                    
                    property bool isTextTooLongForAntenna: {
                        var maxWidth = parent.parent.parent.parent.width;
                        var textAndAntennaWidth = parent.width + implicitWidth + Units.dp(30) + anchors.leftMargin;
                        return ( textAndAntennaWidth > maxWidth )
                    }
                    
                    visible: opacity == 0 ? false : true
                    opacity: 0
                    
                    Connections {
                        target: frame
                        onWidthChanged: { reanchorAntenna() }
                    }
                    
                    Connections {
                        target: textRadioStation
                        onTextChanged: { reanchorAntenna() }
                    }
                    
                    states: [
                    State {
                        name: "alignRight"
                        AnchorChanges {
                            target: antennaSymbol
                            anchors.left: textRadioStation.right
                            anchors.verticalCenter: textRadioStation.verticalCenter
                            anchors.top: undefined
                            anchors.horizontalCenter: undefined
                        }
                    },
                    State {
                        name: "alignBottom"
                        AnchorChanges {
                            target: antennaSymbol
                            anchors.left: undefined
                            anchors.verticalCenter: undefined
                            anchors.top: textRadioStation.bottom
                            anchors.horizontalCenter: textRadioStation.horizontalCenter
                        }
                    }
                    ]
                    
                    Image {
                        id: antennaIcon
                        width: Units.dp(30)
                        height: Units.dp(30)
                        visible: false
                        source: "qrc:/icons/welle_io_icons/20x20@2/antenna.png"
                    }
                    
                    Image {
                        id: antennaIconNoSignal
                        width: antennaIcon.width
                        height: antennaIcon.height
                        visible: false
                        source: "qrc:/icons/welle_io_icons/20x20@2/antenna_no_signal.png"
                    }
                    
                    ColorOverlay {
                        id: antennaIconNoSignalRed
                        visible: true
                        anchors.fill: antennaIconNoSignal
                        source: antennaIconNoSignal
                        color: "red"
                    }
                    
                    Connections {
                        target: antennaSymbol
                        onIsSignalChanged: { 
                            if (!radioController.isPlaying) {
                                hideAntenna()
                                return
                            }
                            if (antennaSymbol.isSignal) {
                                antennaIconNoSignalRed.visible = false; 
                                antennaIcon.visible = true;
                            } else {
                                antennaIconNoSignalRed.visible = true; 
                                antennaIcon.visible = false;
                            }
                        }
                    }
                    
                    NumberAnimation on opacity {
                        id: effect
                        to: 0;
                        duration: 6000;
                        running: false
                    }

                    Connections {
                        target: radioController
                        onIsFICCRCChanged: {
                            if(radioController.isFICCRC)
                                __setIsSignal(true)
                            else
                                __setIsSignal(false)
                        }

                        onIsSyncChanged: {
                            if(radioController.isSync)
                                __setIsSignal(true)
                            else
                                __setIsSignal(false)
                        }

                        onIsPlayingChanged: {
                            if (!radioController.isPlaying)
                                hideAntenna()
                        }
                    }
                }
            }
        }

        /* Station Text */
        TextRadioInfo {
            Layout.alignment: Qt.AlignHCenter
            Layout.margins: Units.dp(10)
            Layout.maximumWidth: parent.parent.width
            width: frame.width
            wrapMode: Text.WordWrap
            horizontalAlignment: Text.AlignHCenter
            text: radioController.text.trim()
        }
    }

    RowLayout{
        id: stationInfo
        anchors.bottom: parent.bottom
        anchors.bottomMargin: Units.dp(5)
        width: parent.width

        TextRadioInfo {
            id: stationType
            visible: stationInfo.visible
            Layout.alignment: Qt.AlignLeft
            Layout.leftMargin: Units.dp(5)
            verticalAlignment: Text.AlignBottom
            text: qsTranslate("DABConstants", radioController.stationType)
        }

        TextRadioInfo {
            visible: stationInfo.visible
            Layout.alignment: Qt.AlignRight
            Layout.rightMargin: Units.dp(5)
            verticalAlignment: Text.AlignBottom
            Layout.maximumWidth: parent.parent.width - stationType.width
            fontSizeMode: Text.Fit
            minimumPixelSize: 8;
            text: (radioController.isDAB ? "DAB" : "DAB+")
                + " " + radioController.audioMode
        }
    }

    Component.onCompleted: {
        if(radioController.isFICCRC &&
                radioController.isSync)
            __setIsSignal(true)
    }

    function __setIsSignal(value) {
        if(value) {
            antennaSymbol.isSignal = true
            effect.restart()
        }
        else {
            antennaSymbol.isSignal = false
            antennaSymbol.opacity = 1.0
            effect.stop()
        }
    }

    function reanchorAntenna() {
        if (!antennaSymbol.isTextTooLongForAntenna)
            antennaSymbol.state = "alignRight"
        else
            antennaSymbol.state = "alignBottom"
    }

    function hideAntenna() {
        antennaIconNoSignalRed.visible = false;
        antennaIcon.visible = false;
    }
}<|MERGE_RESOLUTION|>--- conflicted
+++ resolved
@@ -19,49 +19,6 @@
         text: radioController.ensemble.trim()
     }
 
-<<<<<<< HEAD
-=======
-    // Use 2 Images to switch between speaker & speaker_mute icon (instead of toggle button).
-    // Permits use of color with org.kde.desktop style
-    Image {
-        id: speakerIcon
-        anchors.verticalCenter: signalStrength.verticalCenter
-        anchors.right: parent.right
-        width: Units.dp(30)
-        height: Units.dp(30)
-        visible: true
-        source: "qrc:/icons/welle_io_icons/20x20@2/speaker.png"
-
-        MouseArea {
-            anchors.fill: parent
-            onClicked: {radioController.setVolume(0); speakerIconMutedRed.visible = true; speakerIcon.visible = false}
-        }
-    }
-
-    Image {
-        id: speakerIconMuted
-        anchors.verticalCenter: signalStrength.verticalCenter
-        anchors.right: parent.right
-        width: Units.dp(30)
-        height: Units.dp(30)
-        visible: false
-
-        source: "qrc:/icons/welle_io_icons/20x20@2/speaker_mute.png"
-    }
-
-    ColorOverlay {
-        id: speakerIconMutedRed
-        visible: false
-        anchors.fill: speakerIconMuted
-        source: speakerIconMuted
-        color: "red"
-        MouseArea {
-            anchors.fill: parent
-            onClicked: {radioController.setVolume(100); speakerIconMutedRed.visible = false; speakerIcon.visible = true}
-        }
-    }
-
->>>>>>> d879488a
     RowLayout{
         id: signalStrength
         anchors.top: parent.top
