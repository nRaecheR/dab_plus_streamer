--- conflicted
+++ resolved
@@ -127,13 +127,8 @@
 int16_t	countforInterleaver	= 0;
 int16_t	interleaverIndex	= 0;
 uint8_t	shiftRegister [9];
-<<<<<<< HEAD
-int16_t	Data [fragmentSize] ; //= {0};          to avoid error: variable-sized object may not be initialized
-int16_t tempX [fragmentSize] ; // = {0};        to avoid error: variable-sized object may not be initialized
-=======
 int16_t Data [fragmentSize];
 int16_t tempX [fragmentSize];
->>>>>>> acfc5dbf
 
 	while (running) {
 	   while (Buffer -> GetRingBufferReadAvailable () <= fragmentSize) {
