/*
 *
 *    Copyright (C) 2013
 *    Jan van Katwijk (J.vanKatwijk@gmail.com)
 *    Lazy Chair Programming
 *
 *    This file is part of the SDR-J (JSDR).
 *    SDR-J is free software; you can redistribute it and/or modify
 *    it under the terms of the GNU General Public License as published by
 *    the Free Software Foundation; either version 2 of the License, or
 *    (at your option) any later version.
 *
 *    SDR-J is distributed in the hope that it will be useful,
 *    but WITHOUT ANY WARRANTY; without even the implied warranty of
 *    MERCHANTABILITY or FITNESS FOR A PARTICULAR PURPOSE.  See the
 *    GNU General Public License for more details.
 *
 *    You should have received a copy of the GNU General Public License
 *    along with SDR-J; if not, write to the Free Software
 *    Foundation, Inc., 59 Temple Place, Suite 330, Boston, MA  02111-1307  USA
 *
 */
#ifndef FIB_PROCESSOR
#define FIB_PROCESSOR

#include    <stdint.h>
#include    <stdio.h>
#include    <QObject>
#include    "msc-handler.h"

struct dablabel {
    //     uint8_t  label [17];
    QString  label;
    uint8_t  mask;
    bool     hasName;
};

typedef struct dablabel dabLabel;

typedef struct subchannelmap channelMap;

//  from FIG1/2
struct serviceid {
    uint32_t serviceId;
    dabLabel serviceLabel;
    bool     inUse;
    bool     hasPNum;
    bool     hasLanguage;
    int16_t  language;
    int16_t  programType;
    uint16_t pNum;

};
typedef struct serviceid serviceId;

//      The service component describes the actual service
//      It really should be a union
<<<<<<< HEAD
        struct servicecomponents {
           bool         inUse;          // just administration
           int8_t       TMid;           // the transport mode
           serviceId    *service;       // belongs to the service
           int16_t      componentNr;    // component

           int16_t      ASCTy;          // used for audio
           int16_t      PS_flag;        // use for both audio and packet
           int16_t      subchannelId;   // used in both audio and packet
           uint16_t     SCId;           // used in packet
           uint8_t      CAflag;         // used in packet (or not at all)
           int16_t      DSCTy;          // used in packet
	   uint8_t	DGflag;		// used for TDC
           int16_t      packetAddress;  // used in packet
        };

        typedef struct servicecomponents serviceComponent;

	struct subchannelmap {
	   int32_t	SubChId;
	   int32_t	StartAddr;
	   int32_t	Length;
	   bool		shortForm;
	   int32_t	protLevel;
	   int32_t	BitRate;
	   int16_t	language;
	   int16_t	FEC_scheme;
	};

class	CRadioController;

class	fib_processor: public QObject {
Q_OBJECT
public:
		fib_processor		(CRadioController *);
		~fib_processor		(void);
	void	process_FIB		(uint8_t *, uint16_t);

	void	setupforNewFrame	(void);
	void	clearEnsemble		(void);
	bool	syncReached		(void);
	void	setSelectedService	(QString &);
	uint8_t	kindofService		(QString &);
	void	dataforAudioService	(QString &, audiodata *);
	void	dataforDataService	(QString &, packetdata *);
private:
	CRadioController	*myRadioInterface;
    serviceId	*findServiceId (uint32_t);
	serviceComponent *find_packetComponent (int16_t);
        void            bind_audioService (int8_t,
                                           uint32_t, int16_t,
                                           int16_t, int16_t, int16_t);
        void            bind_packetService (int8_t,
                                            uint32_t, int16_t,
                                            int16_t, int16_t, int16_t);
	void		process_FIG0		(uint8_t *);
	void		process_FIG1		(uint8_t *);
	void		FIG0Extension0		(uint8_t *);
	void		FIG0Extension1		(uint8_t *);
	void		FIG0Extension2		(uint8_t *);
	void		FIG0Extension3		(uint8_t *);
	void		FIG0Extension5		(uint8_t *);
	void		FIG0Extension8		(uint8_t *);
	void		FIG0Extension9		(uint8_t *);
	void		FIG0Extension10		(uint8_t *);
	void		FIG0Extension13		(uint8_t *);
	void		FIG0Extension14		(uint8_t *);
	void		FIG0Extension16		(uint8_t *);
	void		FIG0Extension17		(uint8_t *);
	void		FIG0Extension18		(uint8_t *);
	void		FIG0Extension19		(uint8_t *);
	void		FIG0Extension21		(uint8_t *);
	void		FIG0Extension22		(uint8_t *);

	int16_t		HandleFIG0Extension1	(uint8_t *,
	                                         int16_t, uint8_t);
	int16_t		HandleFIG0Extension2	(uint8_t *,
	                                         int16_t, uint8_t, uint8_t);
	int16_t		HandleFIG0Extension3	(uint8_t *, int16_t);
	int16_t		HandleFIG0Extension5	(uint8_t *, int16_t);
	int16_t		HandleFIG0Extension8	(uint8_t *,
	                                         int16_t, uint8_t);
	int16_t		HandleFIG0Extension13	(uint8_t *,
	                                         int16_t, uint8_t);
	int16_t		HandleFIG0Extension22	(uint8_t *, int16_t);
	int32_t		dateTime	[8];
	channelMap	ficList [64];
	serviceComponent	components [64];
	serviceId	*listofServices;
	bool		dateFlag;
	bool		firstTime;
	bool		isSynced;
signals:
	void		addtoEnsemble	(quint32, const QString &);
	void		nameofEnsemble  (int, const QString &);
	void		changeinConfiguration (void);
	void		newDateTime (int *);
=======
struct servicecomponents {
    bool         inUse;          // just administration
    int8_t       TMid;           // the transport mode
    serviceId    *service;       // belongs to the service
    int16_t      componentNr;    // component

    int16_t      ASCTy;          // used for audio
    int16_t      PS_flag;        // use for both audio and packet
    int16_t      subchannelId;   // used in both audio and packet
    uint16_t     SCId;           // used in packet
    uint8_t      CAflag;         // used in packet (or not at all)
    int16_t      DSCTy;          // used in packet
    uint8_t      DGflag;     // used for TDC
    int16_t      packetAddress;  // used in packet
};

typedef struct servicecomponents serviceComponent;

struct subchannelmap {
    int32_t  SubChId;
    int32_t  StartAddr;
    int32_t  Length;
    bool     shortForm;
    int32_t  protLevel;
    int32_t  BitRate;
    int16_t  language;
    int16_t  FEC_scheme;
};

class   CRadioController;

class   fib_processor: public QObject {
    Q_OBJECT
    public:
        fib_processor(CRadioController *);
        ~fib_processor(void);
        void    process_FIB(uint8_t *, uint16_t);

        void    setupforNewFrame(void);
        void    clearEnsemble(void);
        bool    syncReached(void);
        void    setSelectedService(QString &);
        uint8_t kindofService(QString &);
        void    dataforAudioService(QString &, audiodata *);
        void    dataforDataService(QString &, packetdata *);
    private:
        CRadioController *myRadioInterface;
        serviceId *findServiceId(uint32_t serviceId);
        serviceComponent *find_packetComponent(int16_t SCId);

        void bind_audioService(
                int8_t TMid,
                uint32_t SId,
                int16_t compnr,
                int16_t subChId,
                int16_t ps_flag,
                int16_t ASCTy);

        void bind_packetService(
                int8_t TMid,
                uint32_t SId,
                int16_t compnr,
                int16_t SCId,
                int16_t ps_flag,
                int16_t CAflag);

        void process_FIG0(uint8_t *);
        void process_FIG1(uint8_t *);
        void FIG0Extension0(uint8_t *);
        void FIG0Extension1(uint8_t *);
        void FIG0Extension2(uint8_t *);
        void FIG0Extension3(uint8_t *);
        void FIG0Extension5(uint8_t *);
        void FIG0Extension8(uint8_t *);
        void FIG0Extension9(uint8_t *);
        void FIG0Extension10(uint8_t *);
        void FIG0Extension13(uint8_t *);
        void FIG0Extension14(uint8_t *);
        void FIG0Extension16(uint8_t *);
        void FIG0Extension17(uint8_t *);
        void FIG0Extension18(uint8_t *);
        void FIG0Extension19(uint8_t *);
        void FIG0Extension21(uint8_t *);
        void FIG0Extension22(uint8_t *);

        int16_t HandleFIG0Extension1(uint8_t *d, int16_t offset, uint8_t pd);

        int16_t  HandleFIG0Extension2(
                uint8_t *d,
                int16_t offset,
                uint8_t cn,
                uint8_t pd);

        int16_t HandleFIG0Extension3(uint8_t *d, int16_t used);
        int16_t HandleFIG0Extension5(uint8_t* d, int16_t offset);
        int16_t HandleFIG0Extension8(uint8_t *d, int16_t used, uint8_t pdBit);
        int16_t HandleFIG0Extension13(uint8_t *d, int16_t used, uint8_t pdBit);
        int16_t HandleFIG0Extension22(uint8_t *d, int16_t used);

        int32_t dateTime[8];
        channelMap ficList [64];
        serviceComponent components[64];

        serviceId  *listofServices;
        bool        dateFlag;
        bool        firstTime;
        bool        isSynced;

    signals:
        void addtoEnsemble(const QString& label);
        void nameofEnsemble(int SId, const QString& name);
        void changeinConfiguration(void);
        void newDateTime(int *dateTime);
>>>>>>> 2b9766e2
};

#endif
<|MERGE_RESOLUTION|>--- conflicted
+++ resolved
@@ -55,105 +55,6 @@
 
 //      The service component describes the actual service
 //      It really should be a union
-<<<<<<< HEAD
-        struct servicecomponents {
-           bool         inUse;          // just administration
-           int8_t       TMid;           // the transport mode
-           serviceId    *service;       // belongs to the service
-           int16_t      componentNr;    // component
-
-           int16_t      ASCTy;          // used for audio
-           int16_t      PS_flag;        // use for both audio and packet
-           int16_t      subchannelId;   // used in both audio and packet
-           uint16_t     SCId;           // used in packet
-           uint8_t      CAflag;         // used in packet (or not at all)
-           int16_t      DSCTy;          // used in packet
-	   uint8_t	DGflag;		// used for TDC
-           int16_t      packetAddress;  // used in packet
-        };
-
-        typedef struct servicecomponents serviceComponent;
-
-	struct subchannelmap {
-	   int32_t	SubChId;
-	   int32_t	StartAddr;
-	   int32_t	Length;
-	   bool		shortForm;
-	   int32_t	protLevel;
-	   int32_t	BitRate;
-	   int16_t	language;
-	   int16_t	FEC_scheme;
-	};
-
-class	CRadioController;
-
-class	fib_processor: public QObject {
-Q_OBJECT
-public:
-		fib_processor		(CRadioController *);
-		~fib_processor		(void);
-	void	process_FIB		(uint8_t *, uint16_t);
-
-	void	setupforNewFrame	(void);
-	void	clearEnsemble		(void);
-	bool	syncReached		(void);
-	void	setSelectedService	(QString &);
-	uint8_t	kindofService		(QString &);
-	void	dataforAudioService	(QString &, audiodata *);
-	void	dataforDataService	(QString &, packetdata *);
-private:
-	CRadioController	*myRadioInterface;
-    serviceId	*findServiceId (uint32_t);
-	serviceComponent *find_packetComponent (int16_t);
-        void            bind_audioService (int8_t,
-                                           uint32_t, int16_t,
-                                           int16_t, int16_t, int16_t);
-        void            bind_packetService (int8_t,
-                                            uint32_t, int16_t,
-                                            int16_t, int16_t, int16_t);
-	void		process_FIG0		(uint8_t *);
-	void		process_FIG1		(uint8_t *);
-	void		FIG0Extension0		(uint8_t *);
-	void		FIG0Extension1		(uint8_t *);
-	void		FIG0Extension2		(uint8_t *);
-	void		FIG0Extension3		(uint8_t *);
-	void		FIG0Extension5		(uint8_t *);
-	void		FIG0Extension8		(uint8_t *);
-	void		FIG0Extension9		(uint8_t *);
-	void		FIG0Extension10		(uint8_t *);
-	void		FIG0Extension13		(uint8_t *);
-	void		FIG0Extension14		(uint8_t *);
-	void		FIG0Extension16		(uint8_t *);
-	void		FIG0Extension17		(uint8_t *);
-	void		FIG0Extension18		(uint8_t *);
-	void		FIG0Extension19		(uint8_t *);
-	void		FIG0Extension21		(uint8_t *);
-	void		FIG0Extension22		(uint8_t *);
-
-	int16_t		HandleFIG0Extension1	(uint8_t *,
-	                                         int16_t, uint8_t);
-	int16_t		HandleFIG0Extension2	(uint8_t *,
-	                                         int16_t, uint8_t, uint8_t);
-	int16_t		HandleFIG0Extension3	(uint8_t *, int16_t);
-	int16_t		HandleFIG0Extension5	(uint8_t *, int16_t);
-	int16_t		HandleFIG0Extension8	(uint8_t *,
-	                                         int16_t, uint8_t);
-	int16_t		HandleFIG0Extension13	(uint8_t *,
-	                                         int16_t, uint8_t);
-	int16_t		HandleFIG0Extension22	(uint8_t *, int16_t);
-	int32_t		dateTime	[8];
-	channelMap	ficList [64];
-	serviceComponent	components [64];
-	serviceId	*listofServices;
-	bool		dateFlag;
-	bool		firstTime;
-	bool		isSynced;
-signals:
-	void		addtoEnsemble	(quint32, const QString &);
-	void		nameofEnsemble  (int, const QString &);
-	void		changeinConfiguration (void);
-	void		newDateTime (int *);
-=======
 struct servicecomponents {
     bool         inUse;          // just administration
     int8_t       TMid;           // the transport mode
@@ -263,11 +164,10 @@
         bool        isSynced;
 
     signals:
-        void addtoEnsemble(const QString& label);
+        void addtoEnsemble(quint32 SId, const QString& label);
         void nameofEnsemble(int SId, const QString& name);
         void changeinConfiguration(void);
         void newDateTime(int *dateTime);
->>>>>>> 2b9766e2
 };
 
 #endif
