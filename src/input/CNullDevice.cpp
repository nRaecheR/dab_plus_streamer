/*
 *    Copyright (C) 2017
 *    Albrecht Lohofener (albrechtloh@gmx.de)
 *
 *    This file is part of the welle.io.
 *    Many of the ideas as implemented in welle.io are derived from
 *    other work, made available through the GNU general Public License.
 *    All copyrights of the original authors are recognized.
 *
 *    welle.io is free software; you can redistribute it and/or modify
 *    it under the terms of the GNU General Public License as published by
 *    the Free Software Foundation; either version 2 of the License, or
 *    (at your option) any later version.
 *
 *    welle.io is distributed in the hope that it will be useful,
 *    but WITHOUT ANY WARRANTY; without even the implied warranty of
 *    MERCHANTABILITY or FITNESS FOR A PARTICULAR PURPOSE.  See the
 *    GNU General Public License for more details.
 *
 *    You should have received a copy of the GNU General Public License
 *    along with welle.io; if not, write to the Free Software
 *    Foundation, Inc., 59 Temple Place, Suite 330, Boston, MA  02111-1307  USA
 *
 */

#include "CNullDevice.h"

CNullDevice::CNullDevice()
{

}

void CNullDevice::setFrequency(int Frequency)
{
    (void) Frequency;
}

int CNullDevice::getFrequency(void) const
{
    return 0;
}

bool CNullDevice::restart()
{
    return false;
}

void CNullDevice::stop()
{

}

void CNullDevice::reset()
{

}

int32_t CNullDevice::getSamples(DSPCOMPLEX *Buffer, int32_t Size)
{
    memset((void*)Buffer, 0, Size * sizeof(DSPCOMPLEX));

    return Size;
}

std::vector<DSPCOMPLEX> CNullDevice::getSpectrumSamples(int size)
{
<<<<<<< HEAD
    std::vector<DSPCOMPLEX> sampleBuffer(size);
    std::fill(sampleBuffer.begin(), sampleBuffer.end(), 0);
    return sampleBuffer;
=======
    memset((void*)Buffer, 0, Size * sizeof(DSPCOMPLEX));

    return Size;
>>>>>>> 9c407be1
}

int32_t CNullDevice::getSamplesToRead()
{
    return 0;
}

float CNullDevice::setGain(int Gain)
{
    (void) Gain;

    return 0;
}

int CNullDevice::getGainCount()
{
    return 0;
}

void CNullDevice::setAgc(bool AGC)
{
    (void) AGC;
}

void CNullDevice::setHwAgc(bool hwAGC)
{
    (void) hwAGC;
}

std::string CNullDevice::getName()
{
    return "Null device";
}

CDeviceID CNullDevice::getID()
{
    return CDeviceID::NULLDEVICE;
}<|MERGE_RESOLUTION|>--- conflicted
+++ resolved
@@ -64,15 +64,9 @@
 
 std::vector<DSPCOMPLEX> CNullDevice::getSpectrumSamples(int size)
 {
-<<<<<<< HEAD
     std::vector<DSPCOMPLEX> sampleBuffer(size);
     std::fill(sampleBuffer.begin(), sampleBuffer.end(), 0);
     return sampleBuffer;
-=======
-    memset((void*)Buffer, 0, Size * sizeof(DSPCOMPLEX));
-
-    return Size;
->>>>>>> 9c407be1
 }
 
 int32_t CNullDevice::getSamplesToRead()
