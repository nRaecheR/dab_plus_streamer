/*
 *    Copyright (C) 2018
 *    Matthias P. Braendli (matthias.braendli@mpb.li)
 *
 *    This file is part of the welle.io.
 *    Many of the ideas as implemented in welle.io are derived from
 *    other work, made available through the GNU general Public License.
 *    All copyrights of the original authors are recognized.
 *
 *    welle.io is free software; you can redistribute it and/or modify
 *    it under the terms of the GNU General Public License as published by
 *    the Free Software Foundation; either version 2 of the License, or
 *    (at your option) any later version.
 *
 *    welle.io is distributed in the hope that it will be useful,
 *    but WITHOUT ANY WARRANTY; without even the implied warranty of
 *    MERCHANTABILITY or FITNESS FOR A PARTICULAR PURPOSE.  See the
 *    GNU General Public License for more details.
 *
 *    You should have received a copy of the GNU General Public License
 *    along with welle.io; if not, write to the Free Software
 *    Foundation, Inc., 59 Temple Place, Suite 330, Boston, MA  02111-1307  USA
 *
 */

#include <future>
#include <algorithm>
#include <iomanip>
#include <iostream>
#include <regex>
#include <sstream>
#include <utility>
#include <cstdio>
#include <errno.h>
#include "welle-cli/webradiointerface.h"
#include "libs/json.hpp"
#include "libs/base64.h"

using namespace std;

static const char* http_ok = "HTTP/1.0 200 OK\r\n";
static const char* http_404 = "HTTP/1.0 404 Not Found\r\n";
static const char* http_500 = "HTTP/1.0 500 Internal Server Error\r\n";
static const char* http_503 = "HTTP/1.0 503 Service Unavailable\r\n";
static const char* http_contenttype_mp3 = "Content-Type: audio/mpeg\r\n";
static const char* http_contenttype_text = "Content-Type: text/plain\r\n";
static const char* http_contenttype_data =
        "Content-Type: application/octet-stream\r\n";

static const char* http_contenttype_json =
        "Content-Type: application/json; charset=utf-8\r\n";

static const char* http_contenttype_html =
        "Content-Type: Content-Type: text/html; charset=utf-8\r\n";

static const char* http_nocache = "Cache-Control: no-cache\r\n";

static string to_hex(uint32_t value)
{
    std::stringstream sidstream;
    sidstream << "0x" <<
        std::setfill('0') << std::setw(4) <<
        std::hex << value;
    return sidstream.str();
}

ProgrammeSender::ProgrammeSender(Socket&& s) :
    s(move(s))
{
}

void ProgrammeSender::cancel()
{
    s.close();
}

bool ProgrammeSender::send_mp3(const std::vector<uint8_t>& mp3Data)
{
    if (not s.valid()) {
        return false;
    }

    const int flags = MSG_NOSIGNAL;

    ssize_t ret = s.send(mp3Data.data(), mp3Data.size(), flags);
    if (ret == -1) {
        s.close();
        std::unique_lock<std::mutex> lock(mutex);
        running = false;
        lock.unlock();
        cv.notify_all();
        return false;
    }

    return true;
}

void ProgrammeSender::wait_for_termination()
{
    std::unique_lock<std::mutex> lock(mutex);
    while (running) {
        cv.wait_for(lock, chrono::seconds(2));
    }
}

WebProgrammeHandler::WebProgrammeHandler(uint32_t serviceId) :
    serviceId(serviceId)
{
    time_label = chrono::system_clock::now();
    time_mot = chrono::system_clock::now();
}

WebProgrammeHandler::WebProgrammeHandler(WebProgrammeHandler&& other) :
    serviceId(other.serviceId),
    senders(move(other.senders))
{
    time_label = chrono::system_clock::now();
    time_mot = chrono::system_clock::now();
}

void WebProgrammeHandler::registerSender(ProgrammeSender *sender)
{
    std::unique_lock<std::mutex> lock(senders_mutex);
    senders.push_back(sender);
}

void WebProgrammeHandler::removeSender(ProgrammeSender *sender)
{
    std::unique_lock<std::mutex> lock(senders_mutex);
    senders.remove(sender);
}

bool WebProgrammeHandler::needsToBeDecoded() const
{
    std::unique_lock<std::mutex> lock(senders_mutex);
    return not senders.empty();
}

void WebProgrammeHandler::cancelAll()
{
    std::unique_lock<std::mutex> lock(senders_mutex);
    for (auto& s : senders) {
        s->cancel();
    }
}

WebProgrammeHandler::dls_t WebProgrammeHandler::getDLS() const
{
    dls_t dls;

    std::unique_lock<std::mutex> lock(pad_mutex);
    if (last_label_valid) {
        dls.label = last_label;
        dls.time = std::chrono::system_clock::to_time_t(time_label);
    }

    return dls;
}

WebProgrammeHandler::mot_t WebProgrammeHandler::getMOT_base64() const
{
    mot_t mot;

    std::unique_lock<std::mutex> lock(pad_mutex);
    if (last_mot_valid) {
        mot.data = Base64::Encode(last_mot);
        mot.time = chrono::system_clock::to_time_t(time_mot);
        mot.subtype = last_subtype;
    }
    return mot;
}

void WebProgrammeHandler::onFrameErrors(int frameErrors)
{
    last_frameErrors = frameErrors;
}

void WebProgrammeHandler::onNewAudio(std::vector<int16_t>&& audioData,
                int sampleRate, bool isStereo, const string& m)
{
    stereo = isStereo;
    rate = sampleRate;
    mode = m;

    if (audioData.empty()) {
        return;
    }

    const int channels = stereo ? 2 : 1;

    if (stereo) {
        int16_t max_L = 0;
        int16_t max_R = 0;
        for (size_t i = 0; i < audioData.size()-1; i+=2) {
            max_L = std::max(max_L, audioData[i]);
            max_R = std::max(max_R, audioData[i+1]);
        }

        last_audioLevel_L = max_L;
        last_audioLevel_R = max_R;
    }
    else {
        int16_t max_mono = 0;
        for (size_t i = 0; i < audioData.size(); i++) {
            max_mono = std::max(max_mono, audioData[i]);
        }

        last_audioLevel_L = max_mono;
        last_audioLevel_R = max_mono;
    }

    if (not lame_initialised) {
        lame_set_in_samplerate(lame.lame, rate);
        lame_set_num_channels(lame.lame, channels);
        lame_set_VBR(lame.lame, vbr_default);
        lame_set_VBR_q(lame.lame, 2);
        lame_init_params(lame.lame);
        lame_initialised = true;
    }

    vector<uint8_t> mp3buf(16384);

    int written = lame_encode_buffer_interleaved(lame.lame,
            audioData.data(), audioData.size()/channels,
            mp3buf.data(), mp3buf.size());

    if (written < 0) {
        cerr << "Failed to encode mp3: " << written << endl;
    }
    else if (written > (ssize_t)mp3buf.size()) {
        cerr << "mp3 encoder wrote more than buffer size!" << endl;
    }
    else if (written > 0) {
        mp3buf.resize(written);

        std::unique_lock<std::mutex> lock(senders_mutex);
        for (auto *sender : senders) {
            bool success = sender->send_mp3(mp3buf);
            if (not success) {
                cerr << "Failed to send audio for " << serviceId << endl;
            }
        }
    }
}

void WebProgrammeHandler::onRsErrors(int rsErrors)
{
    last_rsErrors = rsErrors;
}

void WebProgrammeHandler::onAacErrors(int aacErrors)
{
    last_aacErrors = aacErrors;
}

void WebProgrammeHandler::onNewDynamicLabel(const string& label)
{
    std::unique_lock<std::mutex> lock(pad_mutex);
    last_label_valid = true;
    time_label = chrono::system_clock::now();
    last_label = label;
}

void WebProgrammeHandler::onMOT(const std::vector<uint8_t>& data, int subtype)
{
    std::unique_lock<std::mutex> lock(pad_mutex);
    last_mot_valid = true;
    time_mot = chrono::system_clock::now();
    last_mot = data;
    if (subtype == 0x01) {
        last_subtype = MOTType::JPEG;
    }
    else if (subtype == 0x03) {
        last_subtype = MOTType::PNG;
    }
    else {
        last_subtype = MOTType::Unknown;
    }
}

void WebRadioInterface::check_decoders_required()
{
    if (decode_strategy == DecodeStrategy::All) {
        return;
    }

    lock_guard<mutex> lock(rx_mut);
    for (auto& s : rx->getServiceList()) {
        const auto sid = s.serviceId;

        try {
            bool require = phs.at(sid).needsToBeDecoded() or
                sid == current_carousel_service;
            bool is_decoded = programmes_being_decoded[sid];

            if (require and not is_decoded) {
                bool success = rx->addServiceToDecode(phs.at(sid), "", s);

                if (success) {
                    programmes_being_decoded[sid] = success;
                }
                else {
                    cerr << "Tune to 0x" << to_hex(s.serviceId) <<
                        " failed" << endl;
                }
            }
            else if (is_decoded and not require) {
                bool success = rx->removeServiceToDecode(s);

                if (success) {
                    programmes_being_decoded[sid] = false;
                }
                else {
                    cerr << "Stop playing 0x" << to_hex(s.serviceId) <<
                        " failed" << endl;
                }
            }

        }
        catch (const out_of_range&) {
            cerr << "Cannot tune to 0x" << to_hex(s.serviceId) <<
                " because no handler exists!" << endl;
        }
    }
    phs_changed.notify_all();
}

void WebRadioInterface::retune(const std::string& channel)
{
    auto freq = channels.getFrequency(channel);
    if (freq == 0) {
        cerr << "Invalid channel: " << channel << endl;
        return;
    }

    cerr << "Retune to " << freq << endl;
    {
        unique_lock<mutex> lock(rx_mut);

        cerr << "Destroy RX" << endl;
        rx.reset();

        for (auto& ph : phs) {
            cerr << "Cancel ph " << ph.first << endl;
            ph.second.cancelAll();
        }

        for (auto& ph : phs) {
            cerr << "Wait on ph " << ph.first << endl;
            while (ph.second.needsToBeDecoded() and
                    programmes_being_decoded[ph.first]) {
                phs_changed.wait_for(lock, chrono::seconds(1));
            }
        }

        this_thread::sleep_for(chrono::seconds(2));

        cerr << "Clearing" << endl;

        phs.clear();
        programmes_being_decoded.clear();
        tiis.clear();
        current_carousel_service = 0;

        cerr << "Set frequency" << endl;
        input.setFrequency(freq);
    }

    {
        cerr << "Restart RX" << endl;
        lock_guard<mutex> lock(rx_mut);
        rx = make_unique<RadioReceiver>(*this, input);

        if (not rx) {
            throw runtime_error("Could not initialise WebRadioInterface");
        }

        rx->restart(false);
    }
}

bool WebRadioInterface::dispatch_client(Socket&& client)
{
    Socket s(move(client));

    vector<char> buf(1025);
    if (not s.valid()) {
        cerr << "socket in dispatcher not valid!" << endl;
        return false;
    }
    ssize_t ret = s.recv(buf.data(), buf.size()-1, 0);

    if (ret == 0) {
        return false;
    }
    else if (ret == -1) {
        string errstr = strerror(errno);
        cerr << "recv error " << errstr << endl;
        return false;
    }
    else {
        while (true) {
            unique_lock<mutex> lock(data_mut);
            if (rx) {
                break;
            }
            lock.unlock();
            this_thread::sleep_for(chrono::seconds(1));
        }

        buf.resize(ret);
        string request(buf.begin(), buf.end());

        if (request.find("GET / HTTP") == 0) {
            return send_index(s);
        }
        else if (request.find("GET /mux.json HTTP") == 0) {
            return send_mux_json(s);
        }
        else if (request.find("GET /fic HTTP") == 0) {
            return send_fic(s);
        }
        else if (request.find("GET /impulseresponse HTTP") == 0) {
            return send_impulseresponse(s);
        }
        else if (request.find("GET /spectrum HTTP") == 0) {
            return send_spectrum(s);
        }
        else if (request.find("GET /constellation HTTP") == 0) {
            return send_constellation(s);
        }
        else if (request.find("GET /nullspectrum HTTP") == 0) {
            return send_null_spectrum(s);
        }
        else if (request.find("GET /channel HTTP") == 0) {
            return send_channel(s);
        }
        else if (request.find("POST /channel HTTP") == 0) {
            return handle_channel_post(s, request);
        }
        else {
            const regex regex_mp3(R"(^GET [/]mp3[/]([^ ]+) HTTP)");
            std::smatch match_mp3;
            if (regex_search(request, match_mp3, regex_mp3)) {
                return send_mp3(s, match_mp3[1]);
            }
            else {
                cerr << "Could not understand request " << request << endl;
            }
        }

    }

    string headers = http_404;
    headers += http_contenttype_text;
    headers += http_nocache;
    headers += "\r\n";
    headers += "404 Not Found\r\n";
    headers += "Sorry\r\n";
    s.send(headers.data(), headers.size(), MSG_NOSIGNAL);
    return false;
}

bool WebRadioInterface::send_index(Socket& s)
{
    FILE *fd = fopen("index.html", "r");
    if (fd) {
        string headers = http_ok;
        headers += http_contenttype_html;
        headers += http_nocache;
        headers += "\r\n";
        ssize_t ret = s.send(headers.data(), headers.size(), MSG_NOSIGNAL);
        if (ret == -1) {
            cerr << "Failed to send index.html headers" << endl;
            return false;
        }

        vector<char> data(1024);
        do {
            ret = fread(data.data(), 1, data.size(), fd);
            ret = s.send(data.data(), ret, MSG_NOSIGNAL);
            if (ret == -1) {
                cerr << "Failed to send index.html data" << endl;
                fclose(fd);
                return false;
            }

        } while (ret > 0);

        fclose(fd);
        return true;
    }
    return false;
}

bool WebRadioInterface::send_mux_json(Socket& s)
{
    nlohmann::json j;
    {
        lock_guard<mutex> lock(rx_mut);
        const auto ensembleLabel = rx->getEnsembleLabel();
        j["ensemble"]["label"] = ensembleLabel.utf8_label();
        j["ensemble"]["shortlabel"] = ensembleLabel.utf8_shortlabel();
        j["ensemble"]["id"] = to_hex(rx->getEnsembleId());

        nlohmann::json j_services;
        for (const auto& s : rx->getServiceList()) {
            nlohmann::json j_srv = {
                {"sid", to_hex(s.serviceId)},
                {"pty", s.programType},
                {"ptystring", DABConstants::getProgramTypeName(s.programType)},
                {"label", s.serviceLabel.utf8_label()},
                {"shortlabel", s.serviceLabel.utf8_shortlabel()},
                {"language", s.language},
                {"languagestring", DABConstants::getLanguageName(s.language)}};

            nlohmann::json j_components;

            bool hasAudioComponent = false;
            for (const auto& sc : rx->getComponents(s)) {
                nlohmann::json j_sc = {
                    {"componentnr", sc.componentNr},
                    {"subchannelid", nullptr},
                    {"primary", (sc.PS_flag ? true : false)},
                    {"caflag", (sc.CAflag ? true : false)},
                    {"scid", nullptr},
                    {"ascty", nullptr},
                    {"dscty", nullptr}};


                const auto& sub = rx->getSubchannel(sc);

                switch (sc.transportMode()) {
                    case TransportMode::Audio:
                        j_sc["transportmode"] = "audio";
                        j_sc["subchannelid"] = sub.subChId;
                        j_sc["ascty"] =
                                (sc.audioType() == AudioServiceComponentType::DAB ? "DAB" :
                                 sc.audioType() == AudioServiceComponentType::DABPlus ? "DAB+" :
                                 "unknown");
                        hasAudioComponent |= (
                                sc.audioType() == AudioServiceComponentType::DAB or
                                sc.audioType() == AudioServiceComponentType::DABPlus);
                        break;
                    case TransportMode::FIDC:
                        j_sc["transportmode"] = "fidc";
                        j_sc["dscty"] = sc.DSCTy;
                        break;
                    case TransportMode::PacketData:
                        j_sc["transportmode"] = "packetdata";
                        j_sc["scid"] = sc.SCId;
                        break;
                    case TransportMode::StreamData:
                        j_sc["subchannelid"] = sub.subChId;
                        j_sc["transportmode"] = "streamdata";
                        j_sc["dscty"] = sc.DSCTy;
                        break;
                }

                j_sc["subchannel"] = {
                    { "bitrate", sub.bitrate()},
                    { "sad", sub.startAddr},
                    { "protection", sub.protection()}};

                j_components.push_back(j_sc);
            }

            if (hasAudioComponent) {
                string urlmp3 = "/mp3/" + to_hex(s.serviceId);
                j_srv["url_mp3"] = urlmp3;
            }
            else {
                j_srv["url_mp3"] = nullptr;
            }

            j_srv["components"] = j_components;

            try {
                const auto& wph = phs.at(s.serviceId);
                nlohmann::json j_audio = {
                    {"left", wph.last_audioLevel_L},
                    {"right", wph.last_audioLevel_R}};
                j_srv["audiolevel"] = j_audio;

                j_srv["channels"] = wph.stereo ? 2 : 1;
                j_srv["samplerate"] = wph.rate;
                j_srv["mode"] = wph.mode;

                auto mot = wph.getMOT_base64();
                nlohmann::json j_mot = {
                    {"data", mot.data},
                    {"time", mot.time}};
                switch (mot.subtype) {
                    case MOTType::Unknown:
                        j_mot["type"] = "application/octet-stream";
                        break;
                    case MOTType::JPEG:
                        j_mot["type"] = "image/jpeg";
                        break;
                    case MOTType::PNG:
                        j_mot["type"] = "image/png";
                        break;
                }
                j_srv["mot"] = j_mot;

                auto dls = wph.getDLS();
                nlohmann::json j_dls = {
                    {"label", dls.label},
                    {"time", dls.time}};
                j_srv["dls"] = j_dls;
            }
            catch (const out_of_range&) {
                j_srv["audiolevel"] = nullptr;
                j_srv["channels"] = 0;
                j_srv["samplerate"] = 0;
                j_srv["mot"] = nullptr;
                j_srv["dls"] = nullptr;
            }

            j_services.push_back(j_srv);
        }
        j["services"] = j_services;
    }

    {
        lock_guard<mutex> lock(data_mut);

        nlohmann::json j_utc = {
            {"year", last_dateTime.year},
            {"month", last_dateTime.month},
            {"day", last_dateTime.day},
            {"hour", last_dateTime.hour},
            {"minutes", last_dateTime.minutes}
        };

        j["utctime"] = j_utc;

        j["snr"] = last_snr;
        j["frequencycorrection"] =
            last_fine_correction + last_coarse_correction;

        for (const auto& tii : getTiiStats()) {
            j["tii"].push_back({
                    {"comb", tii.comb},
                    {"pattern", tii.pattern},
                    {"delay", tii.delay_samples},
                    {"delay_km", tii.getDelayKm()},
                    {"error", tii.error}});
        }
    }


    string headers = http_ok;
    headers += http_contenttype_json;
    headers += http_nocache;
    headers += "\r\n";
    ssize_t ret = s.send(headers.data(), headers.size(), MSG_NOSIGNAL);
    if (ret == -1) {
        cerr << "Failed to send mux.json headers" << endl;
        return false;
    }

    const auto json_str = j.dump();

    ret = s.send(json_str.c_str(), json_str.size(), MSG_NOSIGNAL);
    if (ret == -1) {
        cerr << "Failed to send mux.json data" << endl;
        return false;
    }
    return true;
}

bool WebRadioInterface::send_mp3(Socket& s, const std::string& stream)
{
    for (const auto& srv : rx->getServiceList()) {
        if (to_hex(srv.serviceId) == stream or
                (uint32_t)std::stoi(stream) == srv.serviceId) {
            try {
                auto& ph = phs.at(srv.serviceId);

                string headers = http_ok;
                headers += http_contenttype_mp3;
                headers += http_nocache;
                headers += "\r\n";
                ssize_t ret = s.send(headers.data(), headers.size(), MSG_NOSIGNAL);
                if (ret == -1) {
                    cerr << "Failed to send mp3 headers" << endl;
                    return false;
                }

                ProgrammeSender sender(move(s));

                cerr << "Registering mp3 sender" << endl;
                ph.registerSender(&sender);
                check_decoders_required();
                sender.wait_for_termination();

                cerr << "Removing mp3 sender" << endl;
                ph.removeSender(&sender);
                check_decoders_required();

                return true;
            }
            catch (const out_of_range& e) {
                cerr << "Could not setup mp3 sender for " <<
                    srv.serviceId << ": " << e.what() << endl;

                string headers = http_503;
                headers += http_contenttype_text;
                headers += http_nocache;
                headers += "\r\n";
                headers += "503 Service Unavailable\r\n";
                headers += e.what();
                headers += "\r\n";
                s.send(headers.data(), headers.size(), MSG_NOSIGNAL);
                return false;
            }
        }
    }
    return false;
}

bool WebRadioInterface::send_fic(Socket& s)
{
    string headers = http_ok;
    headers += http_contenttype_data;
    headers += http_nocache;
    headers += "\r\n";
    ssize_t ret = s.send(headers.data(), headers.size(), MSG_NOSIGNAL);
    if (ret == -1) {
        cerr << "Failed to send FIC headers" << endl;
        return false;
    }

    while (true) {
        unique_lock<mutex> lock(fib_mut);
        while (fib_blocks.empty()) {
            new_fib_block_available.wait_for(lock, chrono::seconds(1));
        }
        ret = s.send(fib_blocks.front().data(),
                fib_blocks.front().size(), MSG_NOSIGNAL);
        if (ret == -1) {
            cerr << "Failed to send FIC data" << endl;
            return false;
        }

        fib_blocks.pop_front();
    }
    return true;
}

bool WebRadioInterface::send_impulseresponse(Socket& s)
{
    string headers = http_ok;
    headers += http_contenttype_data;
    headers += http_nocache;
    headers += "\r\n";
    ssize_t ret = s.send(headers.data(), headers.size(), MSG_NOSIGNAL);
    if (ret == -1) {
        cerr << "Failed to send CIR headers" << endl;
        return false;
    }

    lock_guard<mutex> lock(plotdata_mut);
    vector<float> cir_db(last_CIR.size());
    std::transform(last_CIR.begin(), last_CIR.end(), cir_db.begin(),
            [](float y) { return 10.0f * log10(y); });

    size_t lengthBytes = cir_db.size() * sizeof(float);
    ret = s.send(cir_db.data(), lengthBytes, MSG_NOSIGNAL);
    if (ret == -1) {
        cerr << "Failed to send CIR data" << endl;
        return false;
    }

    return true;
}

static bool send_fft_data(Socket& s, DSPCOMPLEX *spectrumBuffer, size_t T_u)
{
    vector<float> spectrum(T_u);

    // Shift FFT samples
    const size_t half_Tu = T_u / 2;
    for (size_t i = 0; i < half_Tu; i++) {
        spectrum[i] = abs(spectrumBuffer[i + half_Tu]);
    }
    for (size_t i = half_Tu; i < T_u; i++) {
        spectrum[i] = abs(spectrumBuffer[i - half_Tu]);
    }

    string headers = http_ok;
    headers += http_contenttype_data;
    headers += http_nocache;
    headers += "\r\n";
    ssize_t ret = s.send(headers.data(), headers.size(), MSG_NOSIGNAL);
    if (ret == -1) {
        cerr << "Failed to send spectrum headers" << endl;
        return false;
    }

    size_t lengthBytes = spectrum.size() * sizeof(float);
    ret = s.send(spectrum.data(), lengthBytes, MSG_NOSIGNAL);
    if (ret == -1) {
        cerr << "Failed to send spectrum data" << endl;
        return false;
    }

    return true;
}

bool WebRadioInterface::send_spectrum(Socket& s)
{
    // Get FFT buffer
    DSPCOMPLEX* spectrumBuffer = spectrum_fft_handler.getVector();

    size_t samples = input.getSpectrumSamples(spectrumBuffer, dabparams.T_u);

    // Continue only if we got data
    if (samples <= 0)
        return false;

    // Do FFT to get the spectrum
    spectrum_fft_handler.do_FFT();

    return send_fft_data(s, spectrumBuffer, dabparams.T_u);
}

bool WebRadioInterface::send_null_spectrum(Socket& s)
{
    // Get FFT buffer
    DSPCOMPLEX* spectrumBuffer = spectrum_fft_handler.getVector();

    lock_guard<mutex> lock(plotdata_mut);
    if (last_NULL.size() != (size_t)dabparams.T_null) {
        cerr << "Invalid NULL size " << last_NULL.size() << endl;
        return false;
    }

    copy(last_NULL.begin(), last_NULL.begin() + dabparams.T_u, spectrumBuffer);

    // Do FFT to get the spectrum
    spectrum_fft_handler.do_FFT();

    return send_fft_data(s, spectrumBuffer, dabparams.T_u);
}

bool WebRadioInterface::send_constellation(Socket& s)
{
    const size_t decim = OfdmDecoder::constellationDecimation;
    const size_t num_iqpoints = (dabparams.L-1) * dabparams.K / decim;
    std::vector<float> phases(num_iqpoints);

    lock_guard<mutex> lock(plotdata_mut);
    if (last_constellation.size() == num_iqpoints) {
        phases.resize(num_iqpoints);
        for (size_t i = 0; i < num_iqpoints; i++) {
            const float y = 180.0f / (float)M_PI * std::arg(last_constellation[i]);
            phases[i] = y;
        }

        string headers = http_ok;
        headers += http_contenttype_data;
        headers += http_nocache;
        headers += "\r\n";
        ssize_t ret = s.send(headers.data(), headers.size(), MSG_NOSIGNAL);
        if (ret == -1) {
            cerr << "Failed to send constellation headers" << endl;
            return false;
        }

        size_t lengthBytes = phases.size() * sizeof(float);
        ret = s.send(phases.data(), lengthBytes, MSG_NOSIGNAL);
        if (ret == -1) {
            cerr << "Failed to send constellation data" << endl;
            return false;
        }

        return true;
    }

    return false;
}

bool WebRadioInterface::send_channel(Socket& s)
{
    const auto freq = input.getFrequency();

    try {
        const auto chan = channels.getChannelForFrequency(freq);

        string response = http_ok;
        response += http_contenttype_text;
        response += http_nocache;
        response += "\r\n";
        response += chan;
        ssize_t ret = s.send(response.data(), response.size(), MSG_NOSIGNAL);
        if (ret == -1) {
            cerr << "Failed to send frequency" << endl;
            return false;
        }
    }
    catch (const out_of_range& e) {
        string response = http_500;
        response += http_contenttype_text;
        response += http_nocache;
        response += "\r\n";
        response += "Error: ";
        response += e.what();
        ssize_t ret = s.send(response.data(), response.size(), MSG_NOSIGNAL);
        if (ret == -1) {
            cerr << "Failed to send frequency 500" << endl;
            return false;
        }
    }
    return true;
}

bool WebRadioInterface::handle_channel_post(Socket& s, const std::string& request)
{
    auto header_end_ix = request.find("\r\n\r\n");
    if (header_end_ix != string::npos) {
        auto channel = request.substr(header_end_ix + 4);

        cerr << "POST channel: " << channel << endl;

        retune(channel);

        string response = http_ok;
        response += http_contenttype_text;
        response += http_nocache;
        response += "\r\n";
        response += "Retuning...";
        ssize_t ret = s.send(response.data(), response.size(), MSG_NOSIGNAL);
        if (ret == -1) {
            cerr << "Failed to send frequency" << endl;
            return false;
        }
        return true;
    }
    return false;
}

WebRadioInterface::WebRadioInterface(CVirtualInput& in,
        int port, DecodeStrategy ds) :
    dabparams(1),
    input(in),
    spectrum_fft_handler(2048),
    decode_strategy(ds)
{
    bool success = serverSocket.bind(port);
    if (success) {
        success = serverSocket.listen();
    }

    if (success) {
        rx = make_unique<RadioReceiver>(*this, in);
    }

    if (not rx) {
        throw runtime_error("Could not initialise WebRadioInterface");
    }

    rx->restart(false);

    programme_handler_thread = thread(&WebRadioInterface::handle_phs, this);
}

WebRadioInterface::~WebRadioInterface()
{
    running = false;
    if (programme_handler_thread.joinable()) {
        programme_handler_thread.join();
    }
}

void WebRadioInterface::handle_phs()
{
    while (running) {
        this_thread::sleep_for(chrono::seconds(2));
        {
            lock_guard<mutex> lock_data(data_mut);
            if (not rx) {
                continue;
            }
        }

        unique_lock<mutex> lock(rx_mut);
        auto serviceList = rx->getServiceList();
        for (auto& s : serviceList) {
            if (phs.count(s.serviceId) == 0) {
                WebProgrammeHandler ph(s.serviceId);
                phs.emplace(std::make_pair(s.serviceId, move(ph)));
            }
            else if (decode_strategy == DecodeStrategy::All) {
                auto scs = rx->getComponents(s);
                for (auto& sc : scs) {
                    if (sc.transportMode() == TransportMode::Audio) {
                        bool success = rx->addServiceToDecode(
                                phs.at(s.serviceId), "", s);

                        if (not success) {
                            cerr << "Tune to 0x" << to_hex(s.serviceId) <<
                                " failed" << endl;
                        }
                    }
                }
            }
        }

        if (decode_strategy == DecodeStrategy::Carousel) {
            if (current_carousel_service == 0) {
                if (not serviceList.empty()) {
                    current_carousel_service = serviceList.front().serviceId;
                    time_carousel_change = chrono::steady_clock::now();
                }
            }
<<<<<<< HEAD
            else if (time_carousel_change + chrono::seconds(40) <
=======
            else if (time_carousel_change + chrono::seconds(4) <
>>>>>>> 0d5156b6
                    chrono::steady_clock::now()) {
                auto current_it = phs.find(current_carousel_service);
                if (current_it == phs.end()) {
                    cerr << "Reset service decoder carousel! Cannot find service "
                        << current_carousel_service << endl;
                    current_carousel_service = 0;
                }
                else {
                    // Rotate through phs
                    if (++current_it == phs.end()) {
                        current_it = phs.begin();
                    }
                    current_carousel_service = current_it->first;
                }
<<<<<<< HEAD
                time_carousel_change = chrono::steady_clock::now();
=======
>>>>>>> 0d5156b6
            }

            lock.unlock();
            check_decoders_required();
        }
    }
}


void WebRadioInterface::serve()
{
    deque<future<bool> > running_connections;

    while (true) {
        auto client = serverSocket.accept();

        running_connections.push_back(async(launch::async,
                    &WebRadioInterface::dispatch_client, this, move(client)));

        deque<future<bool> > still_running_connections;
        for (auto& fut : running_connections) {
            if (fut.valid()) {
                switch (fut.wait_for(chrono::milliseconds(1))) {
                    case future_status::deferred:
                    case future_status::timeout:
                        still_running_connections.push_back(move(fut));
                        break;
                    case future_status::ready:
                        fut.get();
                        break;
                }
            }
        }
        running_connections = move(still_running_connections);
    }
}

void WebRadioInterface::onSNR(int snr)
{
    lock_guard<mutex> lock(data_mut);
    last_snr = snr;
}

void WebRadioInterface::onFrequencyCorrectorChange(int fine, int coarse)
{
    lock_guard<mutex> lock(data_mut);
    last_fine_correction = fine;
    last_coarse_correction = coarse;
}

void WebRadioInterface::onSyncChange(char isSync)
{
    synced = isSync;
}

void WebRadioInterface::onSignalPresence(bool isSignal) { (void)isSignal; }
void WebRadioInterface::onServiceDetected(uint32_t sId, const std::string& label)
{
    (void)sId; (void)label;
}

void WebRadioInterface::onNewEnsembleName(const std::string& name) {(void)name; }

void WebRadioInterface::onDateTimeUpdate(const dab_date_time_t& dateTime)
{
    lock_guard<mutex> lock(data_mut);
    last_dateTime = dateTime;
}

void WebRadioInterface::onFIBDecodeSuccess(bool crcCheckOk, const uint8_t* fib)
{
    if (not crcCheckOk) {
        return;
    }

    lock_guard<mutex> lock(fib_mut);

    // Convert the fib bitvector to bytes
    vector<uint8_t> buf(32);
    for (size_t i = 0; i < buf.size(); i++) {
        uint8_t v = 0;
        for (int j = 0; j < 8; j++) {
            if (fib[8*i+j]) {
                v |= 1 << (7-j);
            }
        }
        buf[i] = v;
    }
    fib_blocks.push_back(move(buf));

    if (fib_blocks.size() > 3*250) { // six seconds
        fib_blocks.pop_front();
    }

    new_fib_block_available.notify_one();
}

void WebRadioInterface::onNewImpulseResponse(std::vector<float>&& data)
{
    lock_guard<mutex> lock(plotdata_mut);
    last_CIR = move(data);
}

void WebRadioInterface::onNewNullSymbol(std::vector<DSPCOMPLEX>&& data)
{
    lock_guard<mutex> lock(plotdata_mut);
    last_NULL = move(data);
}

void WebRadioInterface::onConstellationPoints(std::vector<DSPCOMPLEX>&& data)
{
    lock_guard<mutex> lock(plotdata_mut);
    last_constellation = move(data);
}

void WebRadioInterface::onMessage(message_level_t level, const std::string& text)
{
    lock_guard<mutex> lock(data_mut);
    pending_messages.emplace_back(level, text);
}

void WebRadioInterface::onTIIMeasurement(tii_measurement_t&& m)
{
    lock_guard<mutex> lock(data_mut);
    auto& l = tiis[make_pair(m.comb, m.pattern)];
    l.push_back(move(m));

    if (l.size() > 20) {
        l.pop_front();
    }
}

list<tii_measurement_t> WebRadioInterface::getTiiStats()
{
    list<tii_measurement_t> l;

    for (const auto& cp_list : tiis) {
        const auto comb = cp_list.first.first;
        const auto pattern = cp_list.first.second;

        if (cp_list.second.size() < 5) {
            continue;
        }

        tii_measurement_t avg;
        avg.comb = comb;
        avg.pattern = pattern;
        vector<int> delays;
        double error = 0.0;
        size_t len = 0;
        for (const auto& meas : cp_list.second) {
            delays.push_back(meas.delay_samples);
            error += meas.error;
            len++;
        }

        avg.error = error / len;

        // Calculate the median
        std::nth_element(delays.begin(), delays.begin() + len/2, delays.end());
        avg.delay_samples = delays[len/2];

        l.push_back(move(avg));
    }

    using namespace std::chrono;
    const auto now = steady_clock::now();
    // Remove a single entry every second to make the flukes
    // disappear
    if (time_last_tiis_clean + seconds(1) > now) {
        for (auto& cp_list : tiis) {
            cp_list.second.pop_front();
        }

        time_last_tiis_clean = now;
    }

    return l;
}<|MERGE_RESOLUTION|>--- conflicted
+++ resolved
@@ -1015,11 +1015,7 @@
                     time_carousel_change = chrono::steady_clock::now();
                 }
             }
-<<<<<<< HEAD
             else if (time_carousel_change + chrono::seconds(40) <
-=======
-            else if (time_carousel_change + chrono::seconds(4) <
->>>>>>> 0d5156b6
                     chrono::steady_clock::now()) {
                 auto current_it = phs.find(current_carousel_service);
                 if (current_it == phs.end()) {
@@ -1034,10 +1030,7 @@
                     }
                     current_carousel_service = current_it->first;
                 }
-<<<<<<< HEAD
                 time_carousel_change = chrono::steady_clock::now();
-=======
->>>>>>> 0d5156b6
             }
 
             lock.unlock();
