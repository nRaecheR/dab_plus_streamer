/*
 *    Copyright (C) 2018
 *    Matthias P. Braendli (matthias.braendli@mpb.li)
 *
 *    This file is part of the welle.io.
 *    Many of the ideas as implemented in welle.io are derived from
 *    other work, made available through the GNU general Public License.
 *    All copyrights of the original authors are recognized.
 *
 *    welle.io is free software; you can redistribute it and/or modify
 *    it under the terms of the GNU General Public License as published by
 *    the Free Software Foundation; either version 2 of the License, or
 *    (at your option) any later version.
 *
 *    welle.io is distributed in the hope that it will be useful,
 *    but WITHOUT ANY WARRANTY; without even the implied warranty of
 *    MERCHANTABILITY or FITNESS FOR A PARTICULAR PURPOSE.  See the
 *    GNU General Public License for more details.
 *
 *    You should have received a copy of the GNU General Public License
 *    along with welle.io; if not, write to the Free Software
 *    Foundation, Inc., 59 Temple Place, Suite 330, Boston, MA  02111-1307  USA
 *
 */

#include <future>
#include <algorithm>
#include <iomanip>
#include <iostream>
#include <regex>
#include <sstream>
#include <utility>
#include <cstdio>
#include <errno.h>
#include "welle-cli/webradiointerface.h"
#include "libs/json.hpp"
#include "libs/base64.h"

using namespace std;

static const char* http_ok = "HTTP/1.0 200 OK\r\n";
static const char* http_404 = "HTTP/1.0 404 Not Found\r\n";
static const char* http_500 = "HTTP/1.0 500 Internal Server Error\r\n";
static const char* http_503 = "HTTP/1.0 503 Service Unavailable\r\n";
static const char* http_contenttype_mp3 = "Content-Type: audio/mpeg\r\n";
static const char* http_contenttype_text = "Content-Type: text/plain\r\n";
static const char* http_contenttype_data =
        "Content-Type: application/octet-stream\r\n";

static const char* http_contenttype_json =
        "Content-Type: application/json; charset=utf-8\r\n";

static const char* http_contenttype_html =
        "Content-Type: Content-Type: text/html; charset=utf-8\r\n";

static const char* http_nocache = "Cache-Control: no-cache\r\n";

static string to_hex(uint32_t value)
{
    std::stringstream sidstream;
    sidstream << "0x" <<
        std::setfill('0') << std::setw(4) <<
        std::hex << value;
    return sidstream.str();
}

ProgrammeSender::ProgrammeSender(Socket&& s) :
    s(move(s))
{
}

void ProgrammeSender::cancel()
{
    s.close();
}

bool ProgrammeSender::send_mp3(const std::vector<uint8_t>& mp3Data)
{
    if (not s.valid()) {
        return false;
    }

    const int flags = MSG_NOSIGNAL;

    ssize_t ret = s.send(mp3Data.data(), mp3Data.size(), flags);
    if (ret == -1) {
        s.close();
        std::unique_lock<std::mutex> lock(mutex);
        running = false;
        lock.unlock();
        cv.notify_all();
        return false;
    }

    return true;
}

void ProgrammeSender::wait_for_termination()
{
    std::unique_lock<std::mutex> lock(mutex);
    while (running) {
        cv.wait_for(lock, chrono::seconds(2));
    }
}

WebProgrammeHandler::WebProgrammeHandler(uint32_t serviceId) :
    serviceId(serviceId)
{
    time_label = chrono::system_clock::now();
    time_mot = chrono::system_clock::now();
}

WebProgrammeHandler::WebProgrammeHandler(WebProgrammeHandler&& other) :
    serviceId(other.serviceId),
    senders(move(other.senders))
{
    time_label = chrono::system_clock::now();
    time_mot = chrono::system_clock::now();
}

void WebProgrammeHandler::registerSender(ProgrammeSender *sender)
{
    std::unique_lock<std::mutex> lock(senders_mutex);
    senders.push_back(sender);
}

void WebProgrammeHandler::removeSender(ProgrammeSender *sender)
{
    std::unique_lock<std::mutex> lock(senders_mutex);
    senders.remove(sender);
}

bool WebProgrammeHandler::needsToBeDecoded() const
{
    std::unique_lock<std::mutex> lock(senders_mutex);
    return not senders.empty();
}

void WebProgrammeHandler::cancelAll()
{
    std::unique_lock<std::mutex> lock(senders_mutex);
    for (auto& s : senders) {
        s->cancel();
    }
}

WebProgrammeHandler::dls_t WebProgrammeHandler::getDLS() const
{
    dls_t dls;

    std::unique_lock<std::mutex> lock(pad_mutex);
    if (last_label_valid) {
        dls.label = last_label;
        dls.time = time_label;
    }

    return dls;
}

WebProgrammeHandler::mot_t WebProgrammeHandler::getMOT_base64() const
{
    mot_t mot;

    std::unique_lock<std::mutex> lock(pad_mutex);
    if (last_mot_valid) {
        mot.data = Base64::Encode(last_mot);
        mot.time = time_mot;
        mot.subtype = last_subtype;
    }
    return mot;
}

void WebProgrammeHandler::onFrameErrors(int frameErrors)
{
    last_frameErrors = frameErrors;
}

void WebProgrammeHandler::onNewAudio(std::vector<int16_t>&& audioData,
                int sampleRate, bool isStereo, const string& m)
{
    stereo = isStereo;
    rate = sampleRate;
    mode = m;

    if (audioData.empty()) {
        return;
    }

    const int channels = stereo ? 2 : 1;

    if (stereo) {
        int16_t max_L = 0;
        int16_t max_R = 0;
        for (size_t i = 0; i < audioData.size()-1; i+=2) {
            max_L = std::max(max_L, audioData[i]);
            max_R = std::max(max_R, audioData[i+1]);
        }

        last_audioLevel_L = max_L;
        last_audioLevel_R = max_R;
    }
    else {
        int16_t max_mono = 0;
        for (size_t i = 0; i < audioData.size(); i++) {
            max_mono = std::max(max_mono, audioData[i]);
        }

        last_audioLevel_L = max_mono;
        last_audioLevel_R = max_mono;
    }

    if (not lame_initialised) {
        lame_set_in_samplerate(lame.lame, rate);
        lame_set_num_channels(lame.lame, channels);
        lame_set_VBR(lame.lame, vbr_default);
        lame_set_VBR_q(lame.lame, 2);
        lame_init_params(lame.lame);
        lame_initialised = true;
    }

    vector<uint8_t> mp3buf(16384);

    int written = lame_encode_buffer_interleaved(lame.lame,
            audioData.data(), audioData.size()/channels,
            mp3buf.data(), mp3buf.size());

    if (written < 0) {
        cerr << "Failed to encode mp3: " << written << endl;
    }
    else if (written > (ssize_t)mp3buf.size()) {
        cerr << "mp3 encoder wrote more than buffer size!" << endl;
    }
    else if (written > 0) {
        mp3buf.resize(written);

        std::unique_lock<std::mutex> lock(senders_mutex);
        for (auto *sender : senders) {
            bool success = sender->send_mp3(mp3buf);
            if (not success) {
                cerr << "Failed to send audio for " << serviceId << endl;
            }
        }
    }
}

void WebProgrammeHandler::onRsErrors(int rsErrors)
{
    last_rsErrors = rsErrors;
}

void WebProgrammeHandler::onAacErrors(int aacErrors)
{
    last_aacErrors = aacErrors;
}

void WebProgrammeHandler::onNewDynamicLabel(const string& label)
{
    std::unique_lock<std::mutex> lock(pad_mutex);
    last_label_valid = true;
    time_label = chrono::system_clock::now();
    last_label = label;
}

void WebProgrammeHandler::onMOT(const std::vector<uint8_t>& data, int subtype)
{
    std::unique_lock<std::mutex> lock(pad_mutex);
    last_mot_valid = true;
    time_mot = chrono::system_clock::now();
    last_mot = data;
    if (subtype == 0x01) {
        last_subtype = MOTType::JPEG;
    }
    else if (subtype == 0x03) {
        last_subtype = MOTType::PNG;
    }
    else {
        last_subtype = MOTType::Unknown;
    }
}

void WebRadioInterface::check_decoders_required()
{
    if (decode_strategy == DecodeStrategy::All) {
        return;
    }

    lock_guard<mutex> lock(rx_mut);
    for (auto& s : rx->getServiceList()) {
        const auto sid = s.serviceId;

        try {
            bool require = phs.at(sid).needsToBeDecoded() or
                sid == current_carousel_service;
            bool is_decoded = programmes_being_decoded[sid];

            if (require and not is_decoded) {
                bool success = rx->addServiceToDecode(phs.at(sid), "", s);

                if (success) {
                    programmes_being_decoded[sid] = success;
                }
                else {
                    cerr << "Tune to 0x" << to_hex(s.serviceId) <<
                        " failed" << endl;
                }
            }
            else if (is_decoded and not require) {
                bool success = rx->removeServiceToDecode(s);

                if (success) {
                    programmes_being_decoded[sid] = false;
                }
                else {
                    cerr << "Stop playing 0x" << to_hex(s.serviceId) <<
                        " failed" << endl;
                }
            }

        }
        catch (const out_of_range&) {
            cerr << "Cannot tune to 0x" << to_hex(s.serviceId) <<
                " because no handler exists!" << endl;
        }
    }
    phs_changed.notify_all();
}

void WebRadioInterface::retune(const std::string& channel)
{
    auto freq = channels.getFrequency(channel);
    if (freq == 0) {
        cerr << "Invalid channel: " << channel << endl;
        return;
    }

    cerr << "Retune to " << freq << endl;
    {
        unique_lock<mutex> lock(rx_mut);

        cerr << "Destroy RX" << endl;
        rx.reset();

        for (auto& ph : phs) {
            cerr << "Cancel ph " << ph.first << endl;
            ph.second.cancelAll();
        }

        for (auto& ph : phs) {
            cerr << "Wait on ph " << ph.first << endl;
            while (ph.second.needsToBeDecoded() and
                    programmes_being_decoded[ph.first]) {
                phs_changed.wait_for(lock, chrono::seconds(1));
            }
        }

        this_thread::sleep_for(chrono::seconds(2));

        cerr << "Clearing" << endl;

        phs.clear();
        programmes_being_decoded.clear();
        tiis.clear();
        current_carousel_service = 0;

        cerr << "Set frequency" << endl;
        input.setFrequency(freq);
    }

    {
        cerr << "Restart RX" << endl;
        lock_guard<mutex> lock(rx_mut);
        rx = make_unique<RadioReceiver>(*this, input);

        if (not rx) {
            throw runtime_error("Could not initialise WebRadioInterface");
        }

        rx->restart(false);
    }
}

bool WebRadioInterface::dispatch_client(Socket&& client)
{
    Socket s(move(client));

    vector<char> buf(1025);
    if (not s.valid()) {
        cerr << "socket in dispatcher not valid!" << endl;
        return false;
    }
    ssize_t ret = s.recv(buf.data(), buf.size()-1, 0);

    if (ret == 0) {
        return false;
    }
    else if (ret == -1) {
        string errstr = strerror(errno);
        cerr << "recv error " << errstr << endl;
        return false;
    }
    else {
        while (true) {
            unique_lock<mutex> lock(data_mut);
            if (rx) {
                break;
            }
            lock.unlock();
            this_thread::sleep_for(chrono::seconds(1));
        }

        buf.resize(ret);
        string request(buf.begin(), buf.end());

        if (request.find("GET / HTTP") == 0) {
            return send_index(s);
        }
        else if (request.find("GET /mux.json HTTP") == 0) {
            return send_mux_json(s);
        }
        else if (request.find("GET /fic HTTP") == 0) {
            return send_fic(s);
        }
        else if (request.find("GET /impulseresponse HTTP") == 0) {
            return send_impulseresponse(s);
        }
        else if (request.find("GET /spectrum HTTP") == 0) {
            return send_spectrum(s);
        }
        else if (request.find("GET /constellation HTTP") == 0) {
            return send_constellation(s);
        }
        else if (request.find("GET /nullspectrum HTTP") == 0) {
            return send_null_spectrum(s);
        }
        else if (request.find("GET /channel HTTP") == 0) {
            return send_channel(s);
        }
        else if (request.find("POST /channel HTTP") == 0) {
            return handle_channel_post(s, request);
        }
        else {
            const regex regex_mp3(R"(^GET [/]mp3[/]([^ ]+) HTTP)");
            std::smatch match_mp3;
            if (regex_search(request, match_mp3, regex_mp3)) {
                return send_mp3(s, match_mp3[1]);
            }
            else {
                cerr << "Could not understand request " << request << endl;
            }
        }

    }

    string headers = http_404;
    headers += http_contenttype_text;
    headers += http_nocache;
    headers += "\r\n";
    headers += "404 Not Found\r\n";
    headers += "Sorry\r\n";
    s.send(headers.data(), headers.size(), MSG_NOSIGNAL);
    return false;
}

bool WebRadioInterface::send_index(Socket& s)
{
    FILE *fd = fopen("index.html", "r");
    if (fd) {
        string headers = http_ok;
        headers += http_contenttype_html;
        headers += http_nocache;
        headers += "\r\n";
        ssize_t ret = s.send(headers.data(), headers.size(), MSG_NOSIGNAL);
        if (ret == -1) {
            cerr << "Failed to send index.html headers" << endl;
            return false;
        }

        vector<char> data(1024);
        do {
            ret = fread(data.data(), 1, data.size(), fd);
            ret = s.send(data.data(), ret, MSG_NOSIGNAL);
            if (ret == -1) {
                cerr << "Failed to send index.html data" << endl;
                fclose(fd);
                return false;
            }

        } while (ret > 0);

        fclose(fd);
        return true;
    }
    return false;
}

bool WebRadioInterface::send_mux_json(Socket& s)
{
    nlohmann::json j;
    {
        lock_guard<mutex> lock(rx_mut);
        const auto ensembleLabel = rx->getEnsembleLabel();
        j["ensemble"]["label"] = ensembleLabel.utf8_label();
        j["ensemble"]["shortlabel"] = ensembleLabel.utf8_shortlabel();
        j["ensemble"]["id"] = to_hex(rx->getEnsembleId());

        nlohmann::json j_services;
        for (const auto& s : rx->getServiceList()) {
            nlohmann::json j_srv = {
                {"sid", to_hex(s.serviceId)},
                {"pty", s.programType},
                {"ptystring", DABConstants::getProgramTypeName(s.programType)},
                {"label", s.serviceLabel.utf8_label()},
                {"shortlabel", s.serviceLabel.utf8_shortlabel()},
                {"language", s.language},
                {"languagestring", DABConstants::getLanguageName(s.language)}};

            nlohmann::json j_components;

            bool hasAudioComponent = false;
            for (const auto& sc : rx->getComponents(s)) {
                nlohmann::json j_sc = {
                    {"componentnr", sc.componentNr},
                    {"subchannelid", nullptr},
                    {"primary", (sc.PS_flag ? true : false)},
                    {"caflag", (sc.CAflag ? true : false)},
                    {"scid", nullptr},
                    {"ascty", nullptr},
                    {"dscty", nullptr}};


                const auto& sub = rx->getSubchannel(sc);

                switch (sc.transportMode()) {
                    case TransportMode::Audio:
                        j_sc["transportmode"] = "audio";
                        j_sc["subchannelid"] = sub.subChId;
                        j_sc["ascty"] =
                                (sc.audioType() == AudioServiceComponentType::DAB ? "DAB" :
                                 sc.audioType() == AudioServiceComponentType::DABPlus ? "DAB+" :
                                 "unknown");
                        hasAudioComponent |= (
                                sc.audioType() == AudioServiceComponentType::DAB or
                                sc.audioType() == AudioServiceComponentType::DABPlus);
                        break;
                    case TransportMode::FIDC:
                        j_sc["transportmode"] = "fidc";
                        j_sc["dscty"] = sc.DSCTy;
                        break;
                    case TransportMode::PacketData:
                        j_sc["transportmode"] = "packetdata";
                        j_sc["scid"] = sc.SCId;
                        break;
                    case TransportMode::StreamData:
                        j_sc["subchannelid"] = sub.subChId;
                        j_sc["transportmode"] = "streamdata";
                        j_sc["dscty"] = sc.DSCTy;
                        break;
                }

                j_sc["subchannel"] = {
                    { "bitrate", sub.bitrate()},
                    { "cu", sub.numCU()},
                    { "sad", sub.startAddr},
                    { "protection", sub.protection()}};

                j_components.push_back(j_sc);
            }

            if (hasAudioComponent) {
                string urlmp3 = "/mp3/" + to_hex(s.serviceId);
                j_srv["url_mp3"] = urlmp3;
            }
            else {
                j_srv["url_mp3"] = nullptr;
            }

            j_srv["components"] = j_components;

            try {
                const auto& wph = phs.at(s.serviceId);
                nlohmann::json j_audio = {
                    {"left", wph.last_audioLevel_L},
                    {"right", wph.last_audioLevel_R}};
                j_srv["audiolevel"] = j_audio;

                j_srv["channels"] = wph.stereo ? 2 : 1;
                j_srv["samplerate"] = wph.rate;
                j_srv["mode"] = wph.mode;

                auto mot = wph.getMOT_base64();
                nlohmann::json j_mot = {
                    {"data", mot.data},
                    {"time", chrono::system_clock::to_time_t(mot.time)}};
                switch (mot.subtype) {
                    case MOTType::Unknown:
                        j_mot["type"] = "application/octet-stream";
                        break;
                    case MOTType::JPEG:
                        j_mot["type"] = "image/jpeg";
                        break;
                    case MOTType::PNG:
                        j_mot["type"] = "image/png";
                        break;
                }
                j_srv["mot"] = j_mot;

                auto dls = wph.getDLS();
                nlohmann::json j_dls = {
                    {"label", dls.label},
                    {"time", chrono::system_clock::to_time_t(dls.time)}};
                j_srv["dls"] = j_dls;
            }
            catch (const out_of_range&) {
                j_srv["audiolevel"] = nullptr;
                j_srv["channels"] = 0;
                j_srv["samplerate"] = 0;
                j_srv["mot"] = nullptr;
                j_srv["dls"] = nullptr;
            }

            j_services.push_back(j_srv);
        }
        j["services"] = j_services;
    }

    {
        lock_guard<mutex> lock(data_mut);

        nlohmann::json j_utc = {
            {"year", last_dateTime.year},
            {"month", last_dateTime.month},
            {"day", last_dateTime.day},
            {"hour", last_dateTime.hour},
            {"minutes", last_dateTime.minutes}
        };

        j["utctime"] = j_utc;

        j["snr"] = last_snr;
        j["frequencycorrection"] =
            last_fine_correction + last_coarse_correction;

        for (const auto& tii : getTiiStats()) {
            j["tii"].push_back({
                    {"comb", tii.comb},
                    {"pattern", tii.pattern},
                    {"delay", tii.delay_samples},
                    {"delay_km", tii.getDelayKm()},
                    {"error", tii.error}});
        }
    }


    string headers = http_ok;
    headers += http_contenttype_json;
    headers += http_nocache;
    headers += "\r\n";
    ssize_t ret = s.send(headers.data(), headers.size(), MSG_NOSIGNAL);
    if (ret == -1) {
        cerr << "Failed to send mux.json headers" << endl;
        return false;
    }

    const auto json_str = j.dump();

    ret = s.send(json_str.c_str(), json_str.size(), MSG_NOSIGNAL);
    if (ret == -1) {
        cerr << "Failed to send mux.json data" << endl;
        return false;
    }
    return true;
}

bool WebRadioInterface::send_mp3(Socket& s, const std::string& stream)
{
    for (const auto& srv : rx->getServiceList()) {
        if (to_hex(srv.serviceId) == stream or
                (uint32_t)std::stoi(stream) == srv.serviceId) {
            try {
                auto& ph = phs.at(srv.serviceId);

                string headers = http_ok;
                headers += http_contenttype_mp3;
                headers += http_nocache;
                headers += "\r\n";
                ssize_t ret = s.send(headers.data(), headers.size(), MSG_NOSIGNAL);
                if (ret == -1) {
                    cerr << "Failed to send mp3 headers" << endl;
                    return false;
                }

                ProgrammeSender sender(move(s));

                cerr << "Registering mp3 sender" << endl;
                ph.registerSender(&sender);
                check_decoders_required();
                sender.wait_for_termination();

                cerr << "Removing mp3 sender" << endl;
                ph.removeSender(&sender);
                check_decoders_required();

                return true;
            }
            catch (const out_of_range& e) {
                cerr << "Could not setup mp3 sender for " <<
                    srv.serviceId << ": " << e.what() << endl;

                string headers = http_503;
                headers += http_contenttype_text;
                headers += http_nocache;
                headers += "\r\n";
                headers += "503 Service Unavailable\r\n";
                headers += e.what();
                headers += "\r\n";
                s.send(headers.data(), headers.size(), MSG_NOSIGNAL);
                return false;
            }
        }
    }
    return false;
}

bool WebRadioInterface::send_fic(Socket& s)
{
    string headers = http_ok;
    headers += http_contenttype_data;
    headers += http_nocache;
    headers += "\r\n";
    ssize_t ret = s.send(headers.data(), headers.size(), MSG_NOSIGNAL);
    if (ret == -1) {
        cerr << "Failed to send FIC headers" << endl;
        return false;
    }

    while (true) {
        unique_lock<mutex> lock(fib_mut);
        while (fib_blocks.empty()) {
            new_fib_block_available.wait_for(lock, chrono::seconds(1));
        }
        ret = s.send(fib_blocks.front().data(),
                fib_blocks.front().size(), MSG_NOSIGNAL);
        if (ret == -1) {
            cerr << "Failed to send FIC data" << endl;
            return false;
        }

        fib_blocks.pop_front();
    }
    return true;
}

bool WebRadioInterface::send_impulseresponse(Socket& s)
{
    string headers = http_ok;
    headers += http_contenttype_data;
    headers += http_nocache;
    headers += "\r\n";
    ssize_t ret = s.send(headers.data(), headers.size(), MSG_NOSIGNAL);
    if (ret == -1) {
        cerr << "Failed to send CIR headers" << endl;
        return false;
    }

    lock_guard<mutex> lock(plotdata_mut);
    vector<float> cir_db(last_CIR.size());
    std::transform(last_CIR.begin(), last_CIR.end(), cir_db.begin(),
            [](float y) { return 10.0f * log10(y); });

    size_t lengthBytes = cir_db.size() * sizeof(float);
    ret = s.send(cir_db.data(), lengthBytes, MSG_NOSIGNAL);
    if (ret == -1) {
        cerr << "Failed to send CIR data" << endl;
        return false;
    }

    return true;
}

static bool send_fft_data(Socket& s, DSPCOMPLEX *spectrumBuffer, size_t T_u)
{
    vector<float> spectrum(T_u);

    // Shift FFT samples
    const size_t half_Tu = T_u / 2;
    for (size_t i = 0; i < half_Tu; i++) {
        spectrum[i] = abs(spectrumBuffer[i + half_Tu]);
    }
    for (size_t i = half_Tu; i < T_u; i++) {
        spectrum[i] = abs(spectrumBuffer[i - half_Tu]);
    }

    string headers = http_ok;
    headers += http_contenttype_data;
    headers += http_nocache;
    headers += "\r\n";
    ssize_t ret = s.send(headers.data(), headers.size(), MSG_NOSIGNAL);
    if (ret == -1) {
        cerr << "Failed to send spectrum headers" << endl;
        return false;
    }

    size_t lengthBytes = spectrum.size() * sizeof(float);
    ret = s.send(spectrum.data(), lengthBytes, MSG_NOSIGNAL);
    if (ret == -1) {
        cerr << "Failed to send spectrum data" << endl;
        return false;
    }

    return true;
}

bool WebRadioInterface::send_spectrum(Socket& s)
{
    // Get FFT buffer
    DSPCOMPLEX* spectrumBuffer = spectrum_fft_handler.getVector();
    auto samples = input.getSpectrumSamples(dabparams.T_u);

    // Continue only if we got data
    if (samples.size() != dabparams.T_u)
        return false;

    std::copy(samples.begin(), samples.end(), spectrumBuffer);

    // Do FFT to get the spectrum
    spectrum_fft_handler.do_FFT();

    return send_fft_data(s, spectrumBuffer, dabparams.T_u);
}

bool WebRadioInterface::send_null_spectrum(Socket& s)
{
    // Get FFT buffer
    DSPCOMPLEX* spectrumBuffer = spectrum_fft_handler.getVector();

    lock_guard<mutex> lock(plotdata_mut);
    if (last_NULL.size() != (size_t)dabparams.T_null) {
        cerr << "Invalid NULL size " << last_NULL.size() << endl;
        return false;
    }

    copy(last_NULL.begin(), last_NULL.begin() + dabparams.T_u, spectrumBuffer);

    // Do FFT to get the spectrum
    spectrum_fft_handler.do_FFT();

    return send_fft_data(s, spectrumBuffer, dabparams.T_u);
}

bool WebRadioInterface::send_constellation(Socket& s)
{
    const size_t decim = OfdmDecoder::constellationDecimation;
    const size_t num_iqpoints = (dabparams.L-1) * dabparams.K / decim;
    std::vector<float> phases(num_iqpoints);

    lock_guard<mutex> lock(plotdata_mut);
    if (last_constellation.size() == num_iqpoints) {
        phases.resize(num_iqpoints);
        for (size_t i = 0; i < num_iqpoints; i++) {
            const float y = 180.0f / (float)M_PI * std::arg(last_constellation[i]);
            phases[i] = y;
        }

        string headers = http_ok;
        headers += http_contenttype_data;
        headers += http_nocache;
        headers += "\r\n";
        ssize_t ret = s.send(headers.data(), headers.size(), MSG_NOSIGNAL);
        if (ret == -1) {
            cerr << "Failed to send constellation headers" << endl;
            return false;
        }

        size_t lengthBytes = phases.size() * sizeof(float);
        ret = s.send(phases.data(), lengthBytes, MSG_NOSIGNAL);
        if (ret == -1) {
            cerr << "Failed to send constellation data" << endl;
            return false;
        }

        return true;
    }

    return false;
}

bool WebRadioInterface::send_channel(Socket& s)
{
    const auto freq = input.getFrequency();

    try {
        const auto chan = channels.getChannelForFrequency(freq);

        string response = http_ok;
        response += http_contenttype_text;
        response += http_nocache;
        response += "\r\n";
        response += chan;
        ssize_t ret = s.send(response.data(), response.size(), MSG_NOSIGNAL);
        if (ret == -1) {
            cerr << "Failed to send frequency" << endl;
            return false;
        }
    }
    catch (const out_of_range& e) {
        string response = http_500;
        response += http_contenttype_text;
        response += http_nocache;
        response += "\r\n";
        response += "Error: ";
        response += e.what();
        ssize_t ret = s.send(response.data(), response.size(), MSG_NOSIGNAL);
        if (ret == -1) {
            cerr << "Failed to send frequency 500" << endl;
            return false;
        }
    }
    return true;
}

bool WebRadioInterface::handle_channel_post(Socket& s, const std::string& request)
{
    auto header_end_ix = request.find("\r\n\r\n");
    if (header_end_ix != string::npos) {
        auto channel = request.substr(header_end_ix + 4);

        cerr << "POST channel: " << channel << endl;

        retune(channel);

        string response = http_ok;
        response += http_contenttype_text;
        response += http_nocache;
        response += "\r\n";
        response += "Retuning...";
        ssize_t ret = s.send(response.data(), response.size(), MSG_NOSIGNAL);
        if (ret == -1) {
            cerr << "Failed to send frequency" << endl;
            return false;
        }
        return true;
    }
    return false;
}

WebRadioInterface::WebRadioInterface(CVirtualInput& in,
        int port, DecodeStrategy ds) :
    dabparams(1),
    input(in),
    spectrum_fft_handler(dabparams.T_u),
    decode_strategy(ds)
{
    bool success = serverSocket.bind(port);
    if (success) {
        success = serverSocket.listen();
    }

    if (success) {
        rx = make_unique<RadioReceiver>(*this, in);
    }

    if (not rx) {
        throw runtime_error("Could not initialise WebRadioInterface");
    }

    rx->restart(false);

    programme_handler_thread = thread(&WebRadioInterface::handle_phs, this);
}

WebRadioInterface::~WebRadioInterface()
{
    running = false;
    if (programme_handler_thread.joinable()) {
        programme_handler_thread.join();
    }
}

void WebRadioInterface::handle_phs()
{
    while (running) {
        this_thread::sleep_for(chrono::seconds(2));
        {
            lock_guard<mutex> lock_data(data_mut);
            if (not rx) {
                continue;
            }
        }

        unique_lock<mutex> lock(rx_mut);
        auto serviceList = rx->getServiceList();
        for (auto& s : serviceList) {
            if (phs.count(s.serviceId) == 0) {
                WebProgrammeHandler ph(s.serviceId);
                phs.emplace(std::make_pair(s.serviceId, move(ph)));
            }
            else if (decode_strategy == DecodeStrategy::All) {
                auto scs = rx->getComponents(s);
                for (auto& sc : scs) {
                    if (sc.transportMode() == TransportMode::Audio) {
                        bool success = rx->addServiceToDecode(
                                phs.at(s.serviceId), "", s);

                        if (not success) {
                            cerr << "Tune to 0x" << to_hex(s.serviceId) <<
                                " failed" << endl;
                        }
                    }
                }
            }
        }

        if (decode_strategy == DecodeStrategy::Carousel10 or
            decode_strategy == DecodeStrategy::CarouselPAD) {
            using namespace chrono;

            if (current_carousel_service == 0) {
                if (not serviceList.empty()) {
                    current_carousel_service = serviceList.front().serviceId;
                    time_carousel_change = steady_clock::now();
                }
            }
<<<<<<< HEAD
            else if (time_carousel_change + chrono::seconds(40) <
                    chrono::steady_clock::now()) {
=======
            else {
>>>>>>> 9c407be1
                auto current_it = phs.find(current_carousel_service);
                if (current_it == phs.end()) {
                    cerr << "Reset service decoder carousel! Cannot find service "
                        << current_carousel_service << endl;
                    current_carousel_service = 0;
                    time_carousel_change = steady_clock::now();
                }
                else {
                    // Switch to next programme once both DLS and Slideshow
                    // got decoded, but at most after 40 seconds
                    bool switchBecausePAD = false;
                    if (decode_strategy == DecodeStrategy::CarouselPAD) {
                        const auto now = system_clock::now();
                        const auto mot = current_it->second.getMOT_base64();
                        const auto dls = current_it->second.getDLS();
                        // Slide and DLS received in the last 10 seconds?
                        if ( (mot.time + seconds(10) > now and
                              dls.time + seconds(10) > now)) {
                            switchBecausePAD = true;
                        }
                    }

                    auto maxDuration = seconds(
                            (decode_strategy == DecodeStrategy::CarouselPAD) ?
                            80 : 10);

                    if (switchBecausePAD or time_carousel_change + maxDuration < steady_clock::now()) {
                        // Rotate through phs
                        if (++current_it == phs.end()) {
                            current_it = phs.begin();
                        }
                        current_carousel_service = current_it->first;
                        time_carousel_change = steady_clock::now();
                    }
                }
                time_carousel_change = chrono::steady_clock::now();
            }

            lock.unlock();
            check_decoders_required();
        }
    }
}


void WebRadioInterface::serve()
{
    deque<future<bool> > running_connections;

    while (true) {
        auto client = serverSocket.accept();

        running_connections.push_back(async(launch::async,
                    &WebRadioInterface::dispatch_client, this, move(client)));

        deque<future<bool> > still_running_connections;
        for (auto& fut : running_connections) {
            if (fut.valid()) {
                switch (fut.wait_for(chrono::milliseconds(1))) {
                    case future_status::deferred:
                    case future_status::timeout:
                        still_running_connections.push_back(move(fut));
                        break;
                    case future_status::ready:
                        fut.get();
                        break;
                }
            }
        }
        running_connections = move(still_running_connections);
    }
}

void WebRadioInterface::onSNR(int snr)
{
    lock_guard<mutex> lock(data_mut);
    last_snr = snr;
}

void WebRadioInterface::onFrequencyCorrectorChange(int fine, int coarse)
{
    lock_guard<mutex> lock(data_mut);
    last_fine_correction = fine;
    last_coarse_correction = coarse;
}

void WebRadioInterface::onSyncChange(char isSync)
{
    synced = isSync;
}

void WebRadioInterface::onSignalPresence(bool isSignal) { (void)isSignal; }
void WebRadioInterface::onServiceDetected(uint32_t sId, const std::string& label)
{
    (void)sId; (void)label;
}

void WebRadioInterface::onNewEnsembleName(const std::string& name) {(void)name; }

void WebRadioInterface::onDateTimeUpdate(const dab_date_time_t& dateTime)
{
    lock_guard<mutex> lock(data_mut);
    last_dateTime = dateTime;
}

void WebRadioInterface::onFIBDecodeSuccess(bool crcCheckOk, const uint8_t* fib)
{
    if (not crcCheckOk) {
        return;
    }

    lock_guard<mutex> lock(fib_mut);

    // Convert the fib bitvector to bytes
    vector<uint8_t> buf(32);
    for (size_t i = 0; i < buf.size(); i++) {
        uint8_t v = 0;
        for (int j = 0; j < 8; j++) {
            if (fib[8*i+j]) {
                v |= 1 << (7-j);
            }
        }
        buf[i] = v;
    }
    fib_blocks.push_back(move(buf));

    if (fib_blocks.size() > 3*250) { // six seconds
        fib_blocks.pop_front();
    }

    new_fib_block_available.notify_one();
}

void WebRadioInterface::onNewImpulseResponse(std::vector<float>&& data)
{
    lock_guard<mutex> lock(plotdata_mut);
    last_CIR = move(data);
}

void WebRadioInterface::onNewNullSymbol(std::vector<DSPCOMPLEX>&& data)
{
    lock_guard<mutex> lock(plotdata_mut);
    last_NULL = move(data);
}

void WebRadioInterface::onConstellationPoints(std::vector<DSPCOMPLEX>&& data)
{
    lock_guard<mutex> lock(plotdata_mut);
    last_constellation = move(data);
}

void WebRadioInterface::onMessage(message_level_t level, const std::string& text)
{
    lock_guard<mutex> lock(data_mut);
    pending_messages.emplace_back(level, text);
}

void WebRadioInterface::onTIIMeasurement(tii_measurement_t&& m)
{
    lock_guard<mutex> lock(data_mut);
    auto& l = tiis[make_pair(m.comb, m.pattern)];
    l.push_back(move(m));

    if (l.size() > 20) {
        l.pop_front();
    }
}

list<tii_measurement_t> WebRadioInterface::getTiiStats()
{
    list<tii_measurement_t> l;

    for (const auto& cp_list : tiis) {
        const auto comb = cp_list.first.first;
        const auto pattern = cp_list.first.second;

        if (cp_list.second.size() < 5) {
            continue;
        }

        tii_measurement_t avg;
        avg.comb = comb;
        avg.pattern = pattern;
        vector<int> delays;
        double error = 0.0;
        size_t len = 0;
        for (const auto& meas : cp_list.second) {
            delays.push_back(meas.delay_samples);
            error += meas.error;
            len++;
        }

        avg.error = error / len;

        // Calculate the median
        std::nth_element(delays.begin(), delays.begin() + len/2, delays.end());
        avg.delay_samples = delays[len/2];

        l.push_back(move(avg));
    }

    using namespace std::chrono;
    const auto now = steady_clock::now();
    // Remove a single entry every second to make the flukes
    // disappear
    if (time_last_tiis_clean + seconds(1) > now) {
        for (auto& cp_list : tiis) {
            cp_list.second.pop_front();
        }

        time_last_tiis_clean = now;
    }

    return l;
}<|MERGE_RESOLUTION|>--- conflicted
+++ resolved
@@ -1020,12 +1020,8 @@
                     time_carousel_change = steady_clock::now();
                 }
             }
-<<<<<<< HEAD
             else if (time_carousel_change + chrono::seconds(40) <
                     chrono::steady_clock::now()) {
-=======
-            else {
->>>>>>> 9c407be1
                 auto current_it = phs.find(current_carousel_service);
                 if (current_it == phs.end()) {
                     cerr << "Reset service decoder carousel! Cannot find service "
