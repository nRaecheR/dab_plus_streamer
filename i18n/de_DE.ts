<?xml version="1.0" encoding="utf-8"?>
<!DOCTYPE TS>
<TS version="2.1" language="de_DE">
<context>
    <name>CAndroid_RTL_SDR</name>
    <message>
        <location filename="../src/input/CAndroid_RTL_SDR.cpp" line="111"/>
        <location filename="../src/input/CAndroid_RTL_SDR.cpp" line="140"/>
        <source>Android RTL-SDR driver is not installed</source>
        <translation>Android RTL-SDR Treiber ist nicht installiert</translation>
    </message>
    <message>
        <location filename="../src/input/CAndroid_RTL_SDR.cpp" line="111"/>
        <source>Do you would like to install it? After install start welle.io again.</source>
        <translation>Soll er installiert werden? welle.io muss nach der Treiberinstallation neu gestartet werden.</translation>
    </message>
</context>
<context>
    <name>CDABConstants</name>
    <message>
        <location filename="../src/DabConstants.cpp" line="37"/>
        <source>none</source>
        <translation>nicht gesetzt</translation>
    </message>
    <message>
        <location filename="../src/DabConstants.cpp" line="38"/>
        <source>News</source>
        <translation>Nachrichten</translation>
    </message>
    <message>
        <location filename="../src/DabConstants.cpp" line="39"/>
        <source>Current Affairs</source>
        <translation>Aktuelle Nachrichten</translation>
    </message>
    <message>
        <location filename="../src/DabConstants.cpp" line="40"/>
        <source>Information</source>
        <translation>Informationen</translation>
    </message>
    <message>
        <location filename="../src/DabConstants.cpp" line="41"/>
        <source>Sport</source>
        <translation>Sport</translation>
    </message>
    <message>
        <location filename="../src/DabConstants.cpp" line="42"/>
        <source>Education</source>
        <translation>Bildung</translation>
    </message>
    <message>
        <location filename="../src/DabConstants.cpp" line="43"/>
        <source>Drama</source>
        <translation>Drama</translation>
    </message>
    <message>
        <location filename="../src/DabConstants.cpp" line="44"/>
        <source>Arts</source>
        <translation>Kunst</translation>
    </message>
    <message>
        <location filename="../src/DabConstants.cpp" line="45"/>
        <source>Science</source>
        <translation>Forschung</translation>
    </message>
    <message>
        <location filename="../src/DabConstants.cpp" line="46"/>
        <source>Talk</source>
        <translation>Talk</translation>
    </message>
    <message>
        <location filename="../src/DabConstants.cpp" line="47"/>
        <source>Pop Music</source>
        <translation>Pop</translation>
    </message>
    <message>
        <location filename="../src/DabConstants.cpp" line="48"/>
        <source>Rock Music</source>
        <translation>Rock</translation>
    </message>
    <message>
        <location filename="../src/DabConstants.cpp" line="49"/>
        <source>Easy Listening</source>
        <translation type="unfinished"></translation>
    </message>
    <message>
        <location filename="../src/DabConstants.cpp" line="50"/>
        <source>Light classical</source>
        <translation>Klassik</translation>
    </message>
    <message>
        <location filename="../src/DabConstants.cpp" line="51"/>
        <source>Classical Music</source>
        <translation>Klassik</translation>
    </message>
    <message>
        <location filename="../src/DabConstants.cpp" line="52"/>
        <source>Other Music</source>
        <translation type="unfinished"></translation>
    </message>
    <message>
        <location filename="../src/DabConstants.cpp" line="53"/>
        <source>Weather</source>
        <translation>Wetter</translation>
    </message>
    <message>
        <location filename="../src/DabConstants.cpp" line="54"/>
        <source>Finance</source>
        <translation>Finanzen</translation>
    </message>
    <message>
        <location filename="../src/DabConstants.cpp" line="55"/>
        <source>Children&apos;s</source>
        <translation>Kinder</translation>
    </message>
    <message>
        <location filename="../src/DabConstants.cpp" line="56"/>
        <source>Factual</source>
        <translation type="unfinished"></translation>
    </message>
    <message>
        <location filename="../src/DabConstants.cpp" line="57"/>
        <source>Religion</source>
        <translation>Religion</translation>
    </message>
    <message>
        <location filename="../src/DabConstants.cpp" line="58"/>
        <source>Phone In</source>
        <translation type="unfinished"></translation>
    </message>
    <message>
        <location filename="../src/DabConstants.cpp" line="59"/>
        <source>Travel</source>
        <translation>Reise</translation>
    </message>
    <message>
        <location filename="../src/DabConstants.cpp" line="60"/>
        <source>Leisure</source>
        <translation type="unfinished"></translation>
    </message>
    <message>
        <location filename="../src/DabConstants.cpp" line="61"/>
        <source>Jazz and Blues</source>
        <translation type="unfinished"></translation>
    </message>
    <message>
        <location filename="../src/DabConstants.cpp" line="62"/>
        <source>Country Music</source>
        <translation>Country</translation>
    </message>
    <message>
        <location filename="../src/DabConstants.cpp" line="63"/>
        <source>National Music</source>
        <translation type="unfinished"></translation>
    </message>
    <message>
        <location filename="../src/DabConstants.cpp" line="64"/>
        <source>Oldies Music</source>
        <translation>Oldies</translation>
    </message>
    <message>
        <location filename="../src/DabConstants.cpp" line="65"/>
        <source>Folk Music</source>
        <translation type="unfinished"></translation>
    </message>
    <message>
        <location filename="../src/DabConstants.cpp" line="66"/>
        <source>entry 29 not used</source>
        <translation type="unfinished"></translation>
    </message>
    <message>
        <location filename="../src/DabConstants.cpp" line="67"/>
        <source>entry 30 not used</source>
        <translation type="unfinished"></translation>
    </message>
    <message>
        <location filename="../src/DabConstants.cpp" line="68"/>
        <source>entry 31 not used</source>
        <translation type="unfinished"></translation>
    </message>
    <message>
        <location filename="../src/DabConstants.cpp" line="82"/>
        <source>Unknown</source>
        <translation>Unbekannt</translation>
    </message>
    <message>
        <location filename="../src/DabConstants.cpp" line="83"/>
        <source>Albanian</source>
        <translation type="unfinished"></translation>
    </message>
    <message>
        <location filename="../src/DabConstants.cpp" line="84"/>
        <source>Breton</source>
        <translation type="unfinished"></translation>
    </message>
    <message>
        <location filename="../src/DabConstants.cpp" line="85"/>
        <source>Catalan</source>
        <translation type="unfinished"></translation>
    </message>
    <message>
        <location filename="../src/DabConstants.cpp" line="86"/>
        <source>Croatian</source>
        <translation type="unfinished"></translation>
    </message>
    <message>
        <location filename="../src/DabConstants.cpp" line="87"/>
        <source>Welsh</source>
        <translation type="unfinished"></translation>
    </message>
    <message>
        <location filename="../src/DabConstants.cpp" line="88"/>
        <source>Czech</source>
        <translation type="unfinished"></translation>
    </message>
    <message>
        <location filename="../src/DabConstants.cpp" line="89"/>
        <source>Danish</source>
        <translation type="unfinished"></translation>
    </message>
    <message>
        <location filename="../src/DabConstants.cpp" line="90"/>
        <source>German</source>
        <translation>Deutsch</translation>
    </message>
    <message>
        <location filename="../src/DabConstants.cpp" line="91"/>
        <source>English</source>
        <translation>Englisch</translation>
    </message>
    <message>
        <location filename="../src/DabConstants.cpp" line="92"/>
        <source>Spanish</source>
        <translation>Spanisch</translation>
    </message>
    <message>
        <location filename="../src/DabConstants.cpp" line="93"/>
        <source>Esperanto</source>
        <translation>Esperanto</translation>
    </message>
    <message>
        <location filename="../src/DabConstants.cpp" line="94"/>
        <source>Estonian</source>
        <translation>Estnisch</translation>
    </message>
    <message>
        <location filename="../src/DabConstants.cpp" line="95"/>
        <source>Basque</source>
        <translation>Baskisch</translation>
    </message>
    <message>
        <location filename="../src/DabConstants.cpp" line="96"/>
        <source>Faroese</source>
<<<<<<< HEAD
        <translation>Faröerisch</translation>
=======
        <translation>Far;ouml;esisch</translation>
>>>>>>> 2b9766e2
    </message>
    <message>
        <location filename="../src/DabConstants.cpp" line="97"/>
        <source>French</source>
<<<<<<< HEAD
        <translation>Französisch</translation>
=======
        <translation>Franz&ouml;sisch</translation>
>>>>>>> 2b9766e2
    </message>
    <message>
        <location filename="../src/DabConstants.cpp" line="98"/>
        <source>Frisian</source>
        <translation>Friesisch</translation>
    </message>
    <message>
        <location filename="../src/DabConstants.cpp" line="99"/>
        <source>Irish</source>
        <translation>Irisch</translation>
    </message>
    <message>
        <location filename="../src/DabConstants.cpp" line="100"/>
        <source>Gaelic</source>
        <translation type="unfinished"></translation>
    </message>
    <message>
        <location filename="../src/DabConstants.cpp" line="101"/>
        <source>Galician</source>
        <translation type="unfinished"></translation>
    </message>
    <message>
        <location filename="../src/DabConstants.cpp" line="102"/>
        <source>Icelandic</source>
<<<<<<< HEAD
        <translation>Isländisch</translation>
=======
        <translation>Isl&auml;ndisch</translation>
>>>>>>> 2b9766e2
    </message>
    <message>
        <location filename="../src/DabConstants.cpp" line="103"/>
        <source>Italian</source>
        <translation>Italienisch</translation>
    </message>
    <message>
        <location filename="../src/DabConstants.cpp" line="104"/>
        <source>Lappish</source>
        <translation type="unfinished"></translation>
    </message>
    <message>
        <location filename="../src/DabConstants.cpp" line="105"/>
        <source>Latin</source>
        <translation>Latein</translation>
    </message>
    <message>
        <location filename="../src/DabConstants.cpp" line="106"/>
        <source>Latvian</source>
        <translation type="unfinished"></translation>
    </message>
    <message>
        <location filename="../src/DabConstants.cpp" line="107"/>
        <source>Luxembourgian</source>
        <translation type="unfinished"></translation>
    </message>
    <message>
        <location filename="../src/DabConstants.cpp" line="108"/>
        <source>Lithuanian</source>
        <translation type="unfinished"></translation>
    </message>
    <message>
        <location filename="../src/DabConstants.cpp" line="109"/>
        <source>Hungarian</source>
        <translation>Ungarisch</translation>
    </message>
    <message>
        <location filename="../src/DabConstants.cpp" line="110"/>
        <source>Maltese</source>
        <translation>Maltesisch</translation>
    </message>
    <message>
        <location filename="../src/DabConstants.cpp" line="111"/>
        <source>Dutch</source>
<<<<<<< HEAD
        <translation>Niederländisch</translation>
=======
        <translation>Niederl&auml;ndisch</translation>
>>>>>>> 2b9766e2
    </message>
    <message>
        <location filename="../src/DabConstants.cpp" line="112"/>
        <source>Norwegian</source>
        <translation>Norwegisch</translation>
    </message>
    <message>
        <location filename="../src/DabConstants.cpp" line="113"/>
        <source>Occitan</source>
        <translation type="unfinished"></translation>
    </message>
    <message>
        <location filename="../src/DabConstants.cpp" line="114"/>
        <source>Polish</source>
        <translation>Polnisch</translation>
    </message>
    <message>
        <location filename="../src/DabConstants.cpp" line="115"/>
        <source>Portuguese</source>
        <translation>Portugiesisch</translation>
    </message>
    <message>
        <location filename="../src/DabConstants.cpp" line="116"/>
        <source>Romanian</source>
<<<<<<< HEAD
        <translation>Rumänisch</translation>
=======
        <translation>Rum&auml;nisch</translation>
>>>>>>> 2b9766e2
    </message>
    <message>
        <location filename="../src/DabConstants.cpp" line="117"/>
        <source>Romansh</source>
        <translation type="unfinished"></translation>
    </message>
    <message>
        <location filename="../src/DabConstants.cpp" line="118"/>
        <source>Serbian</source>
        <translation>Serbisch</translation>
    </message>
    <message>
        <location filename="../src/DabConstants.cpp" line="119"/>
        <source>Slovak</source>
        <translation>Slowakisch</translation>
    </message>
    <message>
        <location filename="../src/DabConstants.cpp" line="120"/>
        <source>Slovene</source>
        <translation>Slowenisch</translation>
    </message>
    <message>
        <location filename="../src/DabConstants.cpp" line="121"/>
        <source>Finnish</source>
        <translation>Finnisch</translation>
    </message>
    <message>
        <location filename="../src/DabConstants.cpp" line="122"/>
        <source>Swedish</source>
        <translation>Schwedisch</translation>
    </message>
    <message>
        <location filename="../src/DabConstants.cpp" line="123"/>
        <source>Turkish</source>
<<<<<<< HEAD
        <translation>Türkisch</translation>
=======
        <translation>T&uuml;rkisch</translation>
>>>>>>> 2b9766e2
    </message>
    <message>
        <location filename="../src/DabConstants.cpp" line="124"/>
        <source>Flemish</source>
        <translation type="unfinished"></translation>
    </message>
    <message>
        <location filename="../src/DabConstants.cpp" line="125"/>
        <source>Walloon</source>
        <translation type="unfinished"></translation>
    </message>
</context>
<context>
    <name>CGUI</name>
    <message>
        <location filename="../src/gui/CGUI.cpp" line="68"/>
        <source>Station list is empty</source>
        <translation>Keine Sender vorhanden</translation>
    </message>
    <message>
        <location filename="../src/gui/CGUI.cpp" line="101"/>
        <source>version</source>
        <translation>Version</translation>
    </message>
    <message>
        <location filename="../src/gui/CGUI.cpp" line="102"/>
        <source>Git revision</source>
        <translation>Git Revision</translation>
    </message>
    <message>
        <location filename="../src/gui/CGUI.cpp" line="103"/>
        <source>Build on</source>
        <translation>&Uuml;bersetzt am</translation>
    </message>
</context>
<context>
    <name>CRadioController</name>
    <message>
        <location filename="../src/CRadioController.cpp" line="58"/>
        <source>Unknown</source>
        <translation>Unbekannt</translation>
    </message>
    <message>
        <location filename="../src/CRadioController.cpp" line="61"/>
        <location filename="../src/CRadioController.cpp" line="252"/>
        <source>No Station</source>
        <translation>Kein Sender gew&auml;hlt</translation>
    </message>
    <message>
        <location filename="../src/CRadioController.cpp" line="232"/>
        <source>RAW File</source>
        <translation>RAW Datei</translation>
    </message>
    <message>
        <location filename="../src/CRadioController.cpp" line="242"/>
        <source>Scanning</source>
        <translation>Scanne</translation>
    </message>
    <message>
        <location filename="../src/CRadioController.cpp" line="495"/>
        <source>Lost signal or bad signal quality, trying to find it again.</source>
        <translation>Kein oder schlechter Empfang. Suche Sender neu.</translation>
    </message>
    <message>
        <location filename="../src/CRadioController.cpp" line="376"/>
        <source>Radio device is not ready or does not exits.</source>
<<<<<<< HEAD
        <translation>Radioempfänger meldet einen Fehler oder existiert nicht.</translation>
=======
        <translation>Radioempf&auml;nger meldet einen Fehler oder existiert nicht.</translation>
>>>>>>> 2b9766e2
    </message>
    <message>
        <location filename="../src/CRadioController.cpp" line="407"/>
        <source>Tuning</source>
        <translation>Suche</translation>
    </message>
</context>
<context>
    <name>ChannelBrowser</name>
    <message>
        <location filename="../src/gui/QML/ChannelBrowser.qml" line="289"/>
        <source></source>
        <translation type="unfinished"></translation>
    </message>
    <message>
        <location filename="../src/gui/QML/ChannelBrowser.qml" line="328"/>
        <source></source>
        <translation type="unfinished"></translation>
    </message>
    <message>
        <location filename="../src/gui/QML/ChannelBrowser.qml" line="482"/>
        <location filename="../src/gui/QML/ChannelBrowser.qml" line="709"/>
        <source>Found channels</source>
        <translation type="unfinished">Gefundene Sender</translation>
    </message>
    <message>
        <location filename="../src/gui/QML/ChannelBrowser.qml" line="489"/>
        <source>Automatic RF gain</source>
        <translation type="unfinished">Auto HF-Verstärkung</translation>
    </message>
    <message>
        <location filename="../src/gui/QML/ChannelBrowser.qml" line="508"/>
        <source>Manual gain</source>
        <translation type="unfinished">Manuelle Verstärkung</translation>
    </message>
    <message>
        <location filename="../src/gui/QML/ChannelBrowser.qml" line="513"/>
        <source>Value: </source>
        <translation type="unfinished">Aktuell: </translation>
    </message>
    <message>
        <location filename="../src/gui/QML/ChannelBrowser.qml" line="533"/>
        <source>Select channel manually</source>
        <translation type="unfinished">Manuelle Kanalwahl</translation>
    </message>
    <message>
        <location filename="../src/gui/QML/ChannelBrowser.qml" line="545"/>
        <source>Clear station list</source>
        <translation type="unfinished">Lösche Senderliste</translation>
    </message>
    <message>
        <location filename="../src/gui/QML/ChannelBrowser.qml" line="580"/>
        <source>Full screen mode</source>
        <translation type="unfinished">Vollbildmodus</translation>
    </message>
    <message>
        <location filename="../src/gui/QML/ChannelBrowser.qml" line="589"/>
        <source>Channel list layout</source>
        <translation type="unfinished"></translation>
    </message>
    <message>
        <location filename="../src/gui/QML/ChannelBrowser.qml" line="600"/>
        <source>Expert mode</source>
        <translation type="unfinished">Expertenmodus</translation>
    </message>
    <message>
        <location filename="../src/gui/QML/ChannelBrowser.qml" line="614"/>
        <source>Exit welle.io</source>
        <translation type="unfinished">welle.io beenden</translation>
    </message>
</context>
<context>
    <name>ExpertView</name>
    <message>
        <location filename="../src/gui/QML/ExpertView.qml" line="19"/>
        <source>Device</source>
<<<<<<< HEAD
        <translation>Gerät</translation>
=======
        <translation>Ger&auml;t</translation>
>>>>>>> 2b9766e2
    </message>
    <message>
        <location filename="../src/gui/QML/ExpertView.qml" line="24"/>
        <source>Current channel</source>
        <translation>Aktueller Kanal</translation>
    </message>
    <message>
        <location filename="../src/gui/QML/ExpertView.qml" line="29"/>
        <source>Frequency correction</source>
        <translation>Frequenzkorrektur</translation>
    </message>
    <message>
        <location filename="../src/gui/QML/ExpertView.qml" line="34"/>
        <source>SNR</source>
        <translation>SNR</translation>
    </message>
    <message>
        <location filename="../src/gui/QML/ExpertView.qml" line="39"/>
        <source>Frame errors</source>
        <translation>Framefehler</translation>
    </message>
    <message>
        <location filename="../src/gui/QML/ExpertView.qml" line="44"/>
        <source>RS errors</source>
        <translation>RS Fehler</translation>
    </message>
    <message>
        <location filename="../src/gui/QML/ExpertView.qml" line="49"/>
        <source>AAC errors</source>
        <translation>AAC Framefehler</translation>
    </message>
    <message>
        <location filename="../src/gui/QML/ExpertView.qml" line="54"/>
        <source>Frame synchronization</source>
        <translation>Synchronisation</translation>
    </message>
    <message>
        <location filename="../src/gui/QML/ExpertView.qml" line="59"/>
        <source>FIC CRC</source>
        <translation>FIC CRC</translation>
    </message>
    <message>
        <location filename="../src/gui/QML/ExpertView.qml" line="94"/>
        <location filename="../src/gui/QML/ExpertView.qml" line="100"/>
        <source>OK</source>
        <translation>OK</translation>
    </message>
    <message>
        <location filename="../src/gui/QML/ExpertView.qml" line="96"/>
        <source>Not synced</source>
        <translation>Nicht synchron</translation>
    </message>
    <message>
        <location filename="../src/gui/QML/ExpertView.qml" line="102"/>
        <source>Error</source>
        <translation>Fehler</translation>
    </message>
</context>
<context>
    <name>QObject</name>
    <message>
        <location filename="../src/input/CInputFactory.cpp" line="66"/>
        <source>No valid device found use Null device instead.</source>
        <translation>Kein Radioempf&auml;nger gefunden.</translation>
    </message>
    <message>
        <location filename="../src/input/CInputFactory.cpp" line="68"/>
        <source>Error while opening device</source>
<<<<<<< HEAD
        <translation>Fehler beim Zugriff auf Empfänger</translation>
=======
        <translation>Fehler beim Zugriff auf Empf&auml;nger</translation>
>>>>>>> 2b9766e2
    </message>
    <message>
        <location filename="../src/input/CRAWFile.cpp" line="151"/>
        <source>Unknown RAW file format</source>
        <translation>Unbekanntes RAW-Dateiformat</translation>
    </message>
    <message>
        <location filename="../src/input/CRAWFile.cpp" line="158"/>
        <source>Cannot open file</source>
        <translation>Fehler beim &Ouml;ffnen der Datei</translation>
    </message>
    <message>
        <location filename="../src/input/CRAWFile.cpp" line="254"/>
        <source>End of file, restarting</source>
        <translation>RAW-Datei zu Ende, beginne von vorn</translation>
<<<<<<< HEAD
    </message>
    <message>
        <source>AGC overload. Maybe you are using a to high gain.</source>
        <translation type="obsolete">HF-Eingangsverstärkung ist zu groß (AGC ist übersteuert).</translation>
=======
>>>>>>> 2b9766e2
    </message>
    <message>
        <location filename="../src/input/CRTL_SDR.cpp" line="326"/>
        <location filename="../src/input/CRTL_TCP_Client.cpp" line="325"/>
        <source>ADC overload. Maybe you are using a to high gain.</source>
<<<<<<< HEAD
        <translation type="unfinished"></translation>
=======
        <translation type="unfinished">HF-Eingangsverst&auml;rkung ist zu gro&szlig; (AGC ist &Uuml;bersteuert).</translation>
>>>>>>> 2b9766e2
    </message>
    <message>
        <location filename="../src/input/CRTL_SDR.cpp" line="388"/>
        <source>RTL-SDR is unplugged.</source>
        <translation>RTL-SDR wurde entfernt.</translation>
    </message>
    <message>
        <location filename="../src/input/CRTL_TCP_Client.cpp" line="277"/>
        <source>Connection failed to server </source>
        <translation>Verbindungsfehler zu Server </translation>
    </message>
</context>
<context>
    <name>SettingsPage</name>
    <message>
        <location filename="../src/gui/QML/SettingsPage.qml" line="79"/>
        <source>Channel scan</source>
        <translation>Sendersuchlauf</translation>
    </message>
    <message>
        <location filename="../src/gui/QML/SettingsPage.qml" line="85"/>
        <source>Start</source>
        <translation>Start</translation>
    </message>
    <message>
        <location filename="../src/gui/QML/SettingsPage.qml" line="96"/>
        <source>Stop</source>
        <translation>Stopp</translation>
    </message>
    <message>
        <location filename="../src/gui/QML/SettingsPage.qml" line="40"/>
        <source>Found channels</source>
        <translation>Gefundene Sender</translation>
    </message>
    <message>
        <location filename="../src/gui/QML/SettingsPage.qml" line="112"/>
        <source>Found stations</source>
        <translation>Gefundene Programme</translation>
    </message>
    <message>
        <location filename="../src/gui/QML/SettingsPage.qml" line="126"/>
        <source>Automatic RF gain</source>
        <translation>Auto HF-Verst&auml;rkung</translation>
    </message>
    <message>
        <location filename="../src/gui/QML/SettingsPage.qml" line="143"/>
        <source>Manual gain</source>
        <translation>Manuelle Verst&auml;rkung</translation>
    </message>
    <message>
        <location filename="../src/gui/QML/SettingsPage.qml" line="144"/>
        <source>Value: </source>
        <translation>Aktuell: </translation>
    </message>
    <message>
        <location filename="../src/gui/QML/SettingsPage.qml" line="163"/>
        <source>Full screen mode</source>
        <translation>Vollbildmodus</translation>
    </message>
    <message>
        <location filename="../src/gui/QML/SettingsPage.qml" line="173"/>
        <source>Channel list layout (experimental)</source>
        <translation type="unfinished"></translation>
    </message>
    <message>
        <location filename="../src/gui/QML/SettingsPage.qml" line="185"/>
        <source>Expert mode</source>
        <translation>Expertenmodus</translation>
    </message>
    <message>
        <location filename="../src/gui/QML/SettingsPage.qml" line="205"/>
        <source>Select channel manually</source>
        <translation>Manuelle Kanalwahl</translation>
    </message>
    <message>
        <location filename="../src/gui/QML/SettingsPage.qml" line="217"/>
        <source>Clear station list</source>
        <translation>L&ouml;sche Senderliste</translation>
    </message>
    <message>
        <location filename="../src/gui/QML/SettingsPage.qml" line="253"/>
        <source>Exit welle.io</source>
        <translation>welle.io beenden</translation>
    </message>
</context>
<context>
    <name>SpectrumView</name>
    <message>
        <location filename="../src/gui/QML/SpectrumView.qml" line="14"/>
        <source>Spectrum</source>
        <translation>Spektrum</translation>
    </message>
    <message>
        <location filename="../src/gui/QML/SpectrumView.qml" line="41"/>
        <source>Amplitude</source>
        <translation>Amplitude</translation>
    </message>
    <message>
        <location filename="../src/gui/QML/SpectrumView.qml" line="47"/>
        <source>Frequency</source>
        <translation>Frequenz</translation>
    </message>
</context>
<context>
    <name>TouchSwitch</name>
    <message>
        <location filename="../src/gui/QML/style/TouchSwitch.qml" line="16"/>
        <source>ON</source>
        <translation>AN</translation>
    </message>
    <message>
        <location filename="../src/gui/QML/style/TouchSwitch.qml" line="17"/>
        <source>OFF</source>
        <translation>AUS</translation>
    </message>
</context>
<context>
    <name>main</name>
    <message>
        <location filename="../src/main.cpp" line="81"/>
        <source>Set the GUI language (e.g. de-DE)</source>
        <translation>GUI Sprache festlegen</translation>
    </message>
    <message>
        <location filename="../src/main.cpp" line="82"/>
        <source>Language</source>
        <translation>Sprache</translation>
    </message>
    <message>
        <location filename="../src/main.cpp" line="86"/>
        <source>Input device</source>
        <translation>Radioempf&auml;nger</translation>
    </message>
    <message>
        <location filename="../src/main.cpp" line="87"/>
        <source>Name</source>
        <translation>Name</translation>
    </message>
    <message>
        <location filename="../src/main.cpp" line="91"/>
        <source>DAB mode. Possible is: 1, 2 or 4, default: 1</source>
<<<<<<< HEAD
        <translation>DAB Mode. Möglich ist 1, 2 oder 4, Standard: 1</translation>
=======
        <translation>DAB Mode. M&ouml;glich ist 1, 2 oder 4, Standard: 1</translation>
>>>>>>> 2b9766e2
    </message>
    <message>
        <location filename="../src/main.cpp" line="92"/>
        <source>Mode</source>
        <translation>Modus</translation>
    </message>
    <message>
        <location filename="../src/main.cpp" line="96"/>
        <source>rtl_tcp server IP address. Only valid for input rtl_tcp.</source>
        <translation>rtl_tcp server IP Adresse. Nur g&uuml;ltig f&uuml;r Empf&auml;nger rtl_tcp.</translation>
    </message>
    <message>
        <location filename="../src/main.cpp" line="97"/>
        <source>IP address</source>
        <translation>IP-Adresse</translation>
    </message>
    <message>
        <location filename="../src/main.cpp" line="101"/>
        <source>rtl_tcp server IP port. Only valid for input rtl_tcp.</source>
        <translation>IP Port. Nur g&uuml;ltig f&uuml;r Empf&auml;nger rtl_tcp.</translation>
    </message>
    <message>
        <location filename="../src/main.cpp" line="102"/>
        <source>Port</source>
        <translation>Port</translation>
    </message>
    <message>
        <location filename="../src/main.cpp" line="106"/>
        <source>I/Q RAW file. Only valid for input rawfile.</source>
        <translation>I/Q RAW Datei als Radioempf&auml;nger. Nur g&uuml;ltig f&uuml;r Radioempf&auml;nger rawfile.</translation>
    </message>
    <message>
        <location filename="../src/main.cpp" line="107"/>
        <source>I/Q RAW file</source>
        <translation>I/Q RAW Rohdatei</translation>
    </message>
    <message>
        <location filename="../src/main.cpp" line="111"/>
        <source>I/Q RAW file format. Possible is: u8 (standard), s8, s16le, s16be. Only valid for input rawfile.</source>
<<<<<<< HEAD
        <translation>I/Q RAW Rohdateiformat. Möglich ist u8 (Standard), s8, s16le, s16be. Nur gültig für Radioempfänger rawfile.</translation>
=======
        <translation>I/Q RAW Rohdateiformat. M&ouml;glich sind u8 (Standard), s8, s16le, s16be. Nur g&uuml;ltig f&uuml;r Radioempf&auml;nger rawfile.</translation>
>>>>>>> 2b9766e2
    </message>
    <message>
        <location filename="../src/main.cpp" line="112"/>
        <source>I/Q RAW file format</source>
        <translation>I/Q RAW Rohdatenformat</translation>
    </message>
    <message>
        <location filename="../src/gui/QML/main.qml" line="104"/>
        <source>Expert mode is enabled</source>
        <translation>Expertenmodus eingeschaltet</translation>
    </message>
    <message>
        <location filename="../src/gui/QML/main.qml" line="106"/>
        <source>Expert mode is disabled</source>
        <translation>Expertenmodus ausgeschaltet</translation>
    </message>
</context>
</TS><|MERGE_RESOLUTION|>--- conflicted
+++ resolved
@@ -250,20 +250,12 @@
     <message>
         <location filename="../src/DabConstants.cpp" line="96"/>
         <source>Faroese</source>
-<<<<<<< HEAD
-        <translation>Faröerisch</translation>
-=======
-        <translation>Far;ouml;esisch</translation>
->>>>>>> 2b9766e2
+        <translation>Färöisch</translation>
     </message>
     <message>
         <location filename="../src/DabConstants.cpp" line="97"/>
         <source>French</source>
-<<<<<<< HEAD
         <translation>Französisch</translation>
-=======
-        <translation>Franz&ouml;sisch</translation>
->>>>>>> 2b9766e2
     </message>
     <message>
         <location filename="../src/DabConstants.cpp" line="98"/>
@@ -288,11 +280,7 @@
     <message>
         <location filename="../src/DabConstants.cpp" line="102"/>
         <source>Icelandic</source>
-<<<<<<< HEAD
         <translation>Isländisch</translation>
-=======
-        <translation>Isl&auml;ndisch</translation>
->>>>>>> 2b9766e2
     </message>
     <message>
         <location filename="../src/DabConstants.cpp" line="103"/>
@@ -337,11 +325,7 @@
     <message>
         <location filename="../src/DabConstants.cpp" line="111"/>
         <source>Dutch</source>
-<<<<<<< HEAD
         <translation>Niederländisch</translation>
-=======
-        <translation>Niederl&auml;ndisch</translation>
->>>>>>> 2b9766e2
     </message>
     <message>
         <location filename="../src/DabConstants.cpp" line="112"/>
@@ -366,11 +350,7 @@
     <message>
         <location filename="../src/DabConstants.cpp" line="116"/>
         <source>Romanian</source>
-<<<<<<< HEAD
         <translation>Rumänisch</translation>
-=======
-        <translation>Rum&auml;nisch</translation>
->>>>>>> 2b9766e2
     </message>
     <message>
         <location filename="../src/DabConstants.cpp" line="117"/>
@@ -405,11 +385,7 @@
     <message>
         <location filename="../src/DabConstants.cpp" line="123"/>
         <source>Turkish</source>
-<<<<<<< HEAD
         <translation>Türkisch</translation>
-=======
-        <translation>T&uuml;rkisch</translation>
->>>>>>> 2b9766e2
     </message>
     <message>
         <location filename="../src/DabConstants.cpp" line="124"/>
@@ -476,11 +452,7 @@
     <message>
         <location filename="../src/CRadioController.cpp" line="376"/>
         <source>Radio device is not ready or does not exits.</source>
-<<<<<<< HEAD
         <translation>Radioempfänger meldet einen Fehler oder existiert nicht.</translation>
-=======
-        <translation>Radioempf&auml;nger meldet einen Fehler oder existiert nicht.</translation>
->>>>>>> 2b9766e2
     </message>
     <message>
         <location filename="../src/CRadioController.cpp" line="407"/>
@@ -557,11 +529,7 @@
     <message>
         <location filename="../src/gui/QML/ExpertView.qml" line="19"/>
         <source>Device</source>
-<<<<<<< HEAD
-        <translation>Gerät</translation>
-=======
-        <translation>Ger&auml;t</translation>
->>>>>>> 2b9766e2
+        <translation>Radioempfänger</translation>
     </message>
     <message>
         <location filename="../src/gui/QML/ExpertView.qml" line="24"/>
@@ -630,11 +598,7 @@
     <message>
         <location filename="../src/input/CInputFactory.cpp" line="68"/>
         <source>Error while opening device</source>
-<<<<<<< HEAD
         <translation>Fehler beim Zugriff auf Empfänger</translation>
-=======
-        <translation>Fehler beim Zugriff auf Empf&auml;nger</translation>
->>>>>>> 2b9766e2
     </message>
     <message>
         <location filename="../src/input/CRAWFile.cpp" line="151"/>
@@ -650,23 +614,12 @@
         <location filename="../src/input/CRAWFile.cpp" line="254"/>
         <source>End of file, restarting</source>
         <translation>RAW-Datei zu Ende, beginne von vorn</translation>
-<<<<<<< HEAD
-    </message>
-    <message>
+    </message>
+    <message>
+        <location filename="../src/input/CRTL_SDR.cpp" line="326"/>
+        <location filename="../src/input/CRTL_TCP_Client.cpp" line="325"/>
         <source>AGC overload. Maybe you are using a to high gain.</source>
         <translation type="obsolete">HF-Eingangsverstärkung ist zu groß (AGC ist übersteuert).</translation>
-=======
->>>>>>> 2b9766e2
-    </message>
-    <message>
-        <location filename="../src/input/CRTL_SDR.cpp" line="326"/>
-        <location filename="../src/input/CRTL_TCP_Client.cpp" line="325"/>
-        <source>ADC overload. Maybe you are using a to high gain.</source>
-<<<<<<< HEAD
-        <translation type="unfinished"></translation>
-=======
-        <translation type="unfinished">HF-Eingangsverst&auml;rkung ist zu gro&szlig; (AGC ist &Uuml;bersteuert).</translation>
->>>>>>> 2b9766e2
     </message>
     <message>
         <location filename="../src/input/CRTL_SDR.cpp" line="388"/>
@@ -808,11 +761,7 @@
     <message>
         <location filename="../src/main.cpp" line="91"/>
         <source>DAB mode. Possible is: 1, 2 or 4, default: 1</source>
-<<<<<<< HEAD
         <translation>DAB Mode. Möglich ist 1, 2 oder 4, Standard: 1</translation>
-=======
-        <translation>DAB Mode. M&ouml;glich ist 1, 2 oder 4, Standard: 1</translation>
->>>>>>> 2b9766e2
     </message>
     <message>
         <location filename="../src/main.cpp" line="92"/>
@@ -852,11 +801,7 @@
     <message>
         <location filename="../src/main.cpp" line="111"/>
         <source>I/Q RAW file format. Possible is: u8 (standard), s8, s16le, s16be. Only valid for input rawfile.</source>
-<<<<<<< HEAD
         <translation>I/Q RAW Rohdateiformat. Möglich ist u8 (Standard), s8, s16le, s16be. Nur gültig für Radioempfänger rawfile.</translation>
-=======
-        <translation>I/Q RAW Rohdateiformat. M&ouml;glich sind u8 (Standard), s8, s16le, s16be. Nur g&uuml;ltig f&uuml;r Radioempf&auml;nger rawfile.</translation>
->>>>>>> 2b9766e2
     </message>
     <message>
         <location filename="../src/main.cpp" line="112"/>
