--- conflicted
+++ resolved
@@ -1,30 +1,30 @@
 #
 /*
-    *    Copyright (C) 2013, 2014, 2015
-    *    Jan van Katwijk (J.vanKatwijk@gmail.com)
-    *    Lazy Chair Programming
-    *
-    *    This file is part of the  SDR-J (JSDR).
-    *    Many of the ideas as implemented in SDR-J are derived from
-    *    other work, made available through the GNU general Public License.
-    *    All copyrights of the original authors are acknowledged.
-    *
-    *    SDR-J is free software; you can redistribute it and/or modify
-    *    it under the terms of the GNU General Public License as published by
-    *    the Free Software Foundation; either version 2 of the License, or
-    *    (at your option) any later version.
-    *
-    *    SDR-J is distributed in the hope that it will be useful,
-    *    but WITHOUT ANY WARRANTY; without even the implied warranty of
-    *    MERCHANTABILITY or FITNESS FOR A PARTICULAR PURPOSE.  See the
-    *    GNU General Public License for more details.
-    *
-    *    You should have received a copy of the GNU General Public License
-    *    along with SDR-J; if not, write to the Free Software
-    *    Foundation, Inc., 59 Temple Place, Suite 330, Boston, MA  02111-1307  USA
-    *
-    *	GUI design and implementation by Albrecht Lohoefener (c) 2016
-    */
+ *    Copyright (C) 2013, 2014, 2015
+ *    Jan van Katwijk (J.vanKatwijk@gmail.com)
+ *    Lazy Chair Programming
+ *
+ *    This file is part of the  SDR-J (JSDR).
+ *    Many of the ideas as implemented in SDR-J are derived from
+ *    other work, made available through the GNU general Public License. 
+ *    All copyrights of the original authors are acknowledged.
+ *
+ *    SDR-J is free software; you can redistribute it and/or modify
+ *    it under the terms of the GNU General Public License as published by
+ *    the Free Software Foundation; either version 2 of the License, or
+ *    (at your option) any later version.
+ *
+ *    SDR-J is distributed in the hope that it will be useful,
+ *    but WITHOUT ANY WARRANTY; without even the implied warranty of
+ *    MERCHANTABILITY or FITNESS FOR A PARTICULAR PURPOSE.  See the
+ *    GNU General Public License for more details.
+ *
+ *    You should have received a copy of the GNU General Public License
+ *    along with SDR-J; if not, write to the Free Software
+ *    Foundation, Inc., 59 Temple Place, Suite 330, Boston, MA  02111-1307  USA
+ *
+ *	GUI design and implementation by Albrecht Lohoefener (c) 2016
+ */
 #include	<QSettings>
 #include	"dab-constants.h"
 #include	"gui.h"
@@ -64,7 +64,6 @@
     isFICCRC = false;
     LastCurrentManualGain = 0;
 
-<<<<<<< HEAD
     dabSettings = Si;
     input_device = device;
     this->dabBand = dabBand == "BAND III" ? BAND_III : L_BAND;
@@ -96,82 +95,6 @@
     rootContext -> setContextProperty("cppGUI", this);
     engine->load(QUrl("qrc:/QML/main.qml"));
     QObject *rootObject = engine -> rootObjects().first();
-=======
-	isSynced		= UNSYNCED;
-//
-//	latency is used to allow different settings for different
-//	situations wrt the output buffering
-	latency			=
-	           dabSettings -> value ("latency", 1). toInt ();
-/**
-  *	With this GUI there is no choice for the output channel,
-  *	It is the soundcard, so just allocate it
-  */
-	audioBuffer		= new RingBuffer<int16_t>(2 * 32768);
-	QStringList AudioInterfaces;
-	soundOut		= new audioSink (latency,
-	                                         &AudioInterfaces,
-	                                         audioBuffer);
-//
-	autoStart		= dabSettings -> value ("autoStart", 0). toInt () != 0;
-//
-	this -> dabBand		= dabBand == "BAND III" ? BAND_III : L_BAND;
-	setModeParameters (dabMode);
-/**
-  *	The actual work is done elsewhere: in ofdmProcessor
-  *	and ofdmDecoder for the ofdm related part, ficHandler
-  *	for the FIC's and mscHandler for the MSC.
-  *	The ficHandler shares information with the mscHandler
-  *	but the handlers do not change each others modes.
-  */
-	my_mscHandler	= new mscHandler (this,
-                                          &dabModeParameters,
-                                          audioBuffer,
-                                          false);
-	my_ficHandler	= new ficHandler (this);
-/**
-  *	The default for the ofdmProcessor depends on
-  *	the input device, note that in this setup the
-  *	device is selected on start up and cannot be changed.
-  */
-	my_ofdmProcessor = new ofdmProcessor   (inputDevice,
-	                                        &dabModeParameters,
-	                                        this,
-	                                        my_mscHandler,
-	                                        my_ficHandler,
-	                                        threshold,
-	                                        3);
-//	display the version
-//	QString v = "sdr-j DAB-rpi(+)  " ;
-//	v. append (CURRENT_VERSION);
-
-	if (autoStart)
-	   setStart ();
-
-// Read channels from the settings
-	dabSettings -> beginGroup ("channels");
-	int channelcount = dabSettings ->value ("channelcout", 0).toInt();
-
-	for (int i = 1; i <= channelcount; i++) {
-           QStringList SaveChannel = dabSettings -> value ("channel/"+QString::number(i)).toStringList();
-	   stationList. append (SaveChannel. first (), SaveChannel. last ());
-	}
-
-	dabSettings -> endGroup ();
-
-//	Sort stations
-	stationList. sort();
-
-//	Set timer
-	connect (&CheckFICTimer, SIGNAL (timeout (void)),
-	         this, SLOT (CheckFICTimerTimeout (void)));
-
-//	Reset
-	isFICCRC	= false;
-
-// Create new QML application
-	engine		= new QQmlApplicationEngine;
->>>>>>> a6029d2e
 
     // Set some properties
     rootContext -> setContextProperty("stationModel", QVariant::fromValue(stationList.getList()));
@@ -182,8 +105,6 @@
     MOTImage = new MOTImageProvider;
     engine->addImageProvider(QLatin1String("motslideshow"), MOTImage);
 
-
-<<<<<<< HEAD
     //	Restore the full screen property
     QObject *enableFullScreenObject =  rootObject -> findChild<QObject*> ("enableFullScreen");
     if(enableFullScreenObject != NULL)
@@ -257,8 +178,6 @@
     soundOut		= new audioSink(latency,
                                     &AudioInterfaces,
                                     audioBuffer);
-
-
     setModeParameters(dabMode);
 
     /**
@@ -274,51 +193,6 @@
                                      false);
     my_ficHandler	= new ficHandler(this);
 
-    /**
-    *	The default for the ofdmProcessor depends on
-    *	the input device, note that in this setup the
-    *	device is selected on start up and cannot be changed.
-    */
-
-    my_ofdmProcessor = new ofdmProcessor(inputDevice,
-                                         &dabModeParameters,
-                                         this,
-                                         my_mscHandler,
-                                         my_ficHandler,
-                                         threshold,
-                                         3);
-
-    //	Set timer to check the FIC CRC
-    connect(&CheckFICTimer, SIGNAL(timeout(void)), this, SLOT(CheckFICTimerTimeout(void)));
-=======
-// Open main QML file
-	engine->load(QUrl ("qrc:/QML/main.qml"));
-
-// Add image provider for the MOT slide show
-	MOTImage = new MOTImageProvider;
-	engine->addImageProvider(QLatin1String("motslideshow"), MOTImage);
-
-//	Take the root object
-	QObject *rootObject = engine -> rootObjects ().first ();
-
-//	Restore windows properties
-	int WindowHeight = dabSettings -> value ("WindowHeight", 0). toInt ();
-	if (WindowHeight)
-	   rootObject -> setProperty ("height", WindowHeight);
-
-	int WindowWidth = dabSettings -> value ("WindowWidth", 0). toInt ();
-	if (WindowWidth)
-	   rootObject -> setProperty ("width", WindowWidth);
-
-//	Restore the full screen property
-	bool isFullscreen = dabSettings	->
-	               value ("StartInFullScreen", false). toBool ();
-	QObject *enableFullScreenObject =
-	               rootObject -> findChild<QObject*> ("enableFullScreen");
-
-	if (enableFullScreenObject != NULL)
-           enableFullScreenObject -> setProperty ("checked", isFullscreen);
-
 //	Restore the show channel names property
 	bool isShowChannelNames =
 	               dabSettings -> value ("ShowChannelNames", false).toBool();
@@ -335,352 +209,316 @@
 	if (expertModeObject)
 	   expertModeObject -> setProperty ("checked", isExpertMode);
 
-//	Connect signals
-	connect (rootObject, SIGNAL (stationClicked (QString, QString)),
-	         this, SLOT (channelClick (QString,QString)));
-	connect (rootObject, SIGNAL (startChannelScanClicked (void)),
-	         this, SLOT (startChannelScanClick (void)));
-	connect (rootObject, SIGNAL (stopChannelScanClicked (void)),
-	         this, SLOT (stopChannelScanClick (void)));
-	connect (rootObject, SIGNAL (exitApplicationClicked (void)),
-	         this, SLOT (TerminateProcess (void)));
-	connect (rootObject, SIGNAL (exitSettingsClicked (void)),
-	         this, SLOT (saveSettings (void)));
-	connect (rootObject, SIGNAL(inputEnableAGCChanged(bool)),
-                 this, SLOT(inputEnableAGCChange(bool)));
-	connect (rootObject, SIGNAL(inputGainChanged(double)),
-	         this, SLOT(inputGainChange(double)));
->>>>>>> a6029d2e
-}
-
-RadioInterface::~RadioInterface()
-{
-    fprintf(stderr, "deleting radioInterface\n");
-}
-
+    //	Set timer to check the FIC CRC
+    connect(&CheckFICTimer, SIGNAL(timeout(void)), this, SLOT(CheckFICTimerTimeout(void)));
+}
+
+	RadioInterface::~RadioInterface () {
+	fprintf (stderr, "deleting radioInterface\n");
+}
+//
 /**
   *	\brief At the end, we might save some GUI values
   *	The QSettings could have been the class variable as well
   *	as the parameter
   */
-void	RadioInterface::dumpControlState(QSettings *s)
-{
-    if(s == NULL)	// cannot happen
-        return;
-
-    //	Remove channels from previous invocation ...
-    s -> beginGroup("channels");
-    int ChannelCount = s -> value("channelcout").toInt();
-    for(int i = 1; i <= ChannelCount; i++)
-        s -> remove("channel/" + QString::number(i));
-
-    //	... and save the current set
-    ChannelCount = stationList. count();
-    s -> setValue("channelcout",
-                  QString::number(ChannelCount));
-
-    for(int i = 1; i <= ChannelCount; i++)
-        s -> setValue("channel/" + QString::number(i),
-                      stationList. getStationAt(i - 1));
-    dabSettings -> endGroup();
-
-    //	Read settings from GUI
-    //	Take the root object
-    QObject *rootObject	= engine -> rootObjects(). first();
-
-    //	Save the windows properties
-    int WindowWidth		= rootObject -> property("width"). toInt();
-    s -> setValue("WindowWidth", WindowWidth);
-    int WindowHeight	= rootObject -> property("height"). toInt();
-    s -> setValue("WindowHeight", WindowHeight);
-    //	Access the full screen mode switch
-    QObject *enableFullScreenObject =
-        rootObject -> findChild<QObject*>("enableFullScreen");
-    if(enableFullScreenObject != NULL)
-    {
-        bool isFullScreen =
-            enableFullScreenObject -> property("checked").toBool();
-        //	Save the setting
-        s -> setValue("StartInFullScreen", isFullScreen);
-    }
-
-    //	Access the visible channel names
-    QObject *showChannelObject =
-        rootObject -> findChild<QObject*> ("showChannel");
-    if(showChannelObject != NULL)
-    {
-        bool isShowChannel =
-            showChannelObject -> property("checked").toBool();
-        //	Save the setting
-        s -> setValue("ShowChannelNames", isShowChannel);
-    }
-
-    //	Access to the enable expert mode switch
-    QObject *expertModeObject =
-        rootObject -> findChild<QObject*> ("enableExpertMode");
-    if(expertModeObject != NULL)
-    {
-        bool isExpertMode =
-            expertModeObject->property("checked"). toBool();
-        //	Save the setting
-        s -> setValue("EnableExpertMode", isExpertMode);
-    }
+void	RadioInterface::dumpControlState (QSettings *s) {
+	if (s == NULL)	// cannot happen
+	   return;
+
+//	Remove channels from previous invocation ...
+	s -> beginGroup ("channels");
+	int ChannelCount = s -> value ("channelcout").toInt();
+	for (int i = 1; i <= ChannelCount; i++) 
+        s -> remove("channel/" + QString::number (i));
+
+//	... and save the current set
+	ChannelCount = stationList. count ();
+	s -> setValue ("channelcout",
+	                QString::number (ChannelCount));
+
+	for (int i = 1; i <= ChannelCount; i++) 
+	   s -> setValue ("channel/"+QString::number (i),
+	                  stationList. getStationAt (i - 1));
+	dabSettings -> endGroup ();
+
+//	Read settings from GUI
+//	Take the root object
+	QObject *rootObject	= engine -> rootObjects (). first ();
+
+//	Save the windows properties
+	int WindowWidth		= rootObject -> property ("width"). toInt ();
+	s -> setValue ("WindowWidth", WindowWidth);
+	int WindowHeight	= rootObject -> property ("height"). toInt ();
+	s -> setValue ("WindowHeight", WindowHeight);
+//	Access the full screen mode switch
+	QObject *enableFullScreenObject =
+	                 rootObject -> findChild<QObject*>("enableFullScreen");
+	if (enableFullScreenObject != NULL) {
+	   bool isFullScreen =
+	                 enableFullScreenObject -> property("checked").toBool();
+//	Save the setting
+           s -> setValue ("StartInFullScreen", isFullScreen);
+	}
+
+//	Access the visible channel names
+	QObject *showChannelObject =
+	                 rootObject -> findChild<QObject*> ("showChannel");
+	if (showChannelObject != NULL) {
+           bool isShowChannel =
+	                 showChannelObject -> property ("checked").toBool ();
+//	Save the setting
+           s -> setValue ("ShowChannelNames", isShowChannel);
+	}
+
+//	Access to the enable expert mode switch
+	QObject *expertModeObject =
+	               rootObject -> findChild<QObject*> ("enableExpertMode");
+	if (expertModeObject != NULL) {
+           bool isExpertMode =
+	                  expertModeObject->property ("checked"). toBool ();
+//	Save the setting
+           s -> setValue ("EnableExpertMode", isExpertMode);
+	}
 }
 //
 ///	the values for the different Modes:
-void	RadioInterface::setModeParameters(uint8_t Mode)
-{
-
-    if(Mode == 2)
-    {
-        dabModeParameters. dabMode	= 2;
-        dabModeParameters. L		= 76;		// blocks per frame
-        dabModeParameters. K		= 384;		// carriers
-        dabModeParameters. T_null	= 664;		// null length
-        dabModeParameters. T_F	= 49152;	// samples per frame
-        dabModeParameters. T_s	= 638;		// block length
-        dabModeParameters. T_u	= 512;		// useful part
-        dabModeParameters. guardLength	= 126;
-        dabModeParameters. carrierDiff	= 4000;
-    }
-    else if(Mode == 4)
-    {
-        dabModeParameters. dabMode		= 4;
-        dabModeParameters. L			= 76;
-        dabModeParameters. K			= 768;
-        dabModeParameters. T_F		= 98304;
-        dabModeParameters. T_null		= 1328;
-        dabModeParameters. T_s		= 1276;
-        dabModeParameters. T_u		= 1024;
-        dabModeParameters. guardLength	= 252;
-        dabModeParameters. carrierDiff	= 2000;
-    }
-    else if(Mode == 3)
-    {
-        dabModeParameters. dabMode		= 3;
-        dabModeParameters. L			= 153;
-        dabModeParameters. K			= 192;
-        dabModeParameters. T_F		= 49152;
-        dabModeParameters. T_null		= 345;
-        dabModeParameters. T_s		= 319;
-        dabModeParameters. T_u		= 256;
-        dabModeParameters. guardLength	= 63;
-        dabModeParameters. carrierDiff	= 2000;
-    }
-    else  	// default = Mode I
-    {
-        dabModeParameters. dabMode		= 1;
-        dabModeParameters. L			= 76;
-        dabModeParameters. K			= 1536;
-        dabModeParameters. T_F		= 196608;
-        dabModeParameters. T_null		= 2656;
-        dabModeParameters. T_s		= 2552;
-        dabModeParameters. T_u		= 2048;
-        dabModeParameters. guardLength	= 504;
-        dabModeParameters. carrierDiff	= 1000;
-    }
+void	RadioInterface::setModeParameters (uint8_t Mode) {
+
+	if (Mode == 2) {
+	   dabModeParameters. dabMode	= 2;
+	   dabModeParameters. L		= 76;		// blocks per frame
+	   dabModeParameters. K		= 384;		// carriers
+	   dabModeParameters. T_null	= 664;		// null length
+	   dabModeParameters. T_F	= 49152;	// samples per frame
+	   dabModeParameters. T_s	= 638;		// block length
+	   dabModeParameters. T_u	= 512;		// useful part
+	   dabModeParameters. guardLength	= 126;
+	   dabModeParameters. carrierDiff	= 4000;
+	} else
+	if (Mode == 4) {
+	   dabModeParameters. dabMode		= 4;
+	   dabModeParameters. L			= 76;
+	   dabModeParameters. K			= 768;
+	   dabModeParameters. T_F		= 98304;
+	   dabModeParameters. T_null		= 1328;
+	   dabModeParameters. T_s		= 1276;
+	   dabModeParameters. T_u		= 1024;
+	   dabModeParameters. guardLength	= 252;
+	   dabModeParameters. carrierDiff	= 2000;
+	} else 
+	if (Mode == 3) {
+	   dabModeParameters. dabMode		= 3;
+	   dabModeParameters. L			= 153;
+	   dabModeParameters. K			= 192;
+	   dabModeParameters. T_F		= 49152;
+	   dabModeParameters. T_null		= 345;
+	   dabModeParameters. T_s		= 319;
+	   dabModeParameters. T_u		= 256;
+	   dabModeParameters. guardLength	= 63;
+	   dabModeParameters. carrierDiff	= 2000;
+	} else {	// default = Mode I
+	   dabModeParameters. dabMode		= 1;
+	   dabModeParameters. L			= 76;
+	   dabModeParameters. K			= 1536;
+	   dabModeParameters. T_F		= 196608;
+	   dabModeParameters. T_null		= 2656;
+	   dabModeParameters. T_s		= 2552;
+	   dabModeParameters. T_u		= 2048;
+	   dabModeParameters. guardLength	= 504;
+	   dabModeParameters. carrierDiff	= 1000;
+	}
 
     /*spectrumBuffer = new DSPCOMPLEX [dabModeParameters. T_u];
         memset (spectrumBuffer, 0,
                       dabModeParameters.T_u * sizeof (DSPCOMPLEX));*/
-    spectrum_fft_handler = new common_fft(dabModeParameters. T_u);
-}
-
-struct dabFrequencies
-{
-    const char	*key;
-    int	fKHz;
+    spectrum_fft_handler = new common_fft (dabModeParameters. T_u);
+}
+
+struct dabFrequencies {
+	const char	*key;
+	int	fKHz;
 };
 
-struct dabFrequencies bandIII_frequencies [] =
-{
-    {"5A",	174928},
-    {"5B",	176640},
-    {"5C",	178352},
-    {"5D",	180064},
-    {"6A",	181936},
-    {"6B",	183648},
-    {"6C",	185360},
-    {"6D",	187072},
-    {"7A",	188928},
-    {"7B",	190640},
-    {"7C",	192352},
-    {"7D",	194064},
-    {"8A",	195936},
-    {"8B",	197648},
-    {"8C",	199360},
-    {"8D",	201072},
-    {"9A",	202928},
-    {"9B",	204640},
-    {"9C",	206352},
-    {"9D",	208064},
-    {"10A",	209936},
-    {"10B", 211648},
-    {"10C", 213360},
-    {"10D", 215072},
-    {"11A", 216928},
-    {"11B",	218640},
-    {"11C",	220352},
-    {"11D",	222064},
-    {"12A",	223936},
-    {"12B",	225648},
-    {"12C",	227360},
-    {"12D",	229072},
-    {"13A",	230748},
-    {"13B",	232496},
-    {"13C",	234208},
-    {"13D",	235776},
-    {"13E",	237488},
-    {"13F",	239200},
-    {NULL, 0}
+struct dabFrequencies bandIII_frequencies [] = {
+{"5A",	174928},
+{"5B",	176640},
+{"5C",	178352},
+{"5D",	180064},
+{"6A",	181936},
+{"6B",	183648},
+{"6C",	185360},
+{"6D",	187072},
+{"7A",	188928},
+{"7B",	190640},
+{"7C",	192352},
+{"7D",	194064},
+{"8A",	195936},
+{"8B",	197648},
+{"8C",	199360},
+{"8D",	201072},
+{"9A",	202928},
+{"9B",	204640},
+{"9C",	206352},
+{"9D",	208064},
+{"10A",	209936},
+{"10B", 211648},
+{"10C", 213360},
+{"10D", 215072},
+{"11A", 216928},
+{"11B",	218640},
+{"11C",	220352},
+{"11D",	222064},
+{"12A",	223936},
+{"12B",	225648},
+{"12C",	227360},
+{"12D",	229072},
+{"13A",	230748},
+{"13B",	232496},
+{"13C",	234208},
+{"13D",	235776},
+{"13E",	237488},
+{"13F",	239200},
+{NULL, 0}
 };
 
-struct dabFrequencies Lband_frequencies [] =
-{
-    {"LA", 1452960},
-    {"LB", 1454672},
-    {"LC", 1456384},
-    {"LD", 1458096},
-    {"LE", 1459808},
-    {"LF", 1461520},
-    {"LG", 1463232},
-    {"LH", 1464944},
-    {"LI", 1466656},
-    {"LJ", 1468368},
-    {"LK", 1470080},
-    {"LL", 1471792},
-    {"LM", 1473504},
-    {"LN", 1475216},
-    {"LO", 1476928},
-    {"LP", 1478640},
-    {NULL, 0}
+struct dabFrequencies Lband_frequencies [] = {
+{"LA", 1452960},
+{"LB", 1454672},
+{"LC", 1456384},
+{"LD", 1458096},
+{"LE", 1459808},
+{"LF", 1461520},
+{"LG", 1463232},
+{"LH", 1464944},
+{"LI", 1466656},
+{"LJ", 1468368},
+{"LK", 1470080},
+{"LL", 1471792},
+{"LM", 1473504},
+{"LN", 1475216},
+{"LO", 1476928},
+{"LP", 1478640},
+{NULL, 0}
 };
 
+static 
+const char *table12 [] = {
+"none",
+"news",
+"current affairs",
+"information",
+"sport",
+"education",
+"drama",
+"arts",
+"science",
+"talk",
+"pop music",
+"rock music",
+"easy listening",
+"light classical",
+"classical music",
+"other music",
+"wheather",
+"finance",
+"children\'s",
+"factual",
+"religion",
+"phone in",
+"travel",
+"leisure",
+"jazz and blues",
+"country music",
+"national music",
+"oldies music",
+"folk music",
+"entry 29 not used",
+"entry 30 not used",
+"entry 31 not used"
+};
+
+const char *RadioInterface::get_programm_type_string (uint8_t type) {
+	if (type > 0x40) {
+	   fprintf (stderr, "GUI: programmtype wrong (%d)\n", type);
+	   return (table12 [0]);
+	}
+
+	return table12 [type];
+}
+
 static
-const char *table12 [] =
-{
-    "none",
-    "news",
-    "current affairs",
-    "information",
-    "sport",
-    "education",
-    "drama",
-    "arts",
-    "science",
-    "talk",
-    "pop music",
-    "rock music",
-    "easy listening",
-    "light classical",
-    "classical music",
-    "other music",
-    "wheather",
-    "finance",
-    "children\'s",
-    "factual",
-    "religion",
-    "phone in",
-    "travel",
-    "leisure",
-    "jazz and blues",
-    "country music",
-    "national music",
-    "oldies music",
-    "folk music",
-    "entry 29 not used",
-    "entry 30 not used",
-    "entry 31 not used"
+const char *table9 [] = {
+"unknown",
+"Albanian",
+"Breton",
+"Catalan",
+"Croatian",
+"Welsh",
+"Czech",
+"Danish",
+"German",
+"English",
+"Spanish",
+"Esperanto",
+"Estonian",
+"Basque",
+"Faroese",
+"French",
+"Frisian",
+"Irish",
+"Gaelic",
+"Galician",
+"Icelandic",
+"Italian",
+"Lappish",
+"Latin",
+"Latvian",
+"Luxembourgian",
+"Lithuanian",
+"Hungarian",
+"Maltese",
+"Dutch",
+"Norwegian",
+"Occitan",
+"Polish",
+"Postuguese",
+"Romanian",
+"Romansh",
+"Serbian",
+"Slovak",
+"Slovene",
+"Finnish",
+"Swedish",
+"Tuskish",
+"Flemish",
+"Walloon"
 };
 
-const char *RadioInterface::get_programm_type_string(uint8_t type)
-{
-    if(type > 0x40)
-    {
-        fprintf(stderr, "GUI: programmtype wrong (%d)\n", type);
-        return (table12 [0]);
-    }
-
-    return table12 [type];
-}
-
-static
-const char *table9 [] =
-{
-    "unknown",
-    "Albanian",
-    "Breton",
-    "Catalan",
-    "Croatian",
-    "Welsh",
-    "Czech",
-    "Danish",
-    "German",
-    "English",
-    "Spanish",
-    "Esperanto",
-    "Estonian",
-    "Basque",
-    "Faroese",
-    "French",
-    "Frisian",
-    "Irish",
-    "Gaelic",
-    "Galician",
-    "Icelandic",
-    "Italian",
-    "Lappish",
-    "Latin",
-    "Latvian",
-    "Luxembourgian",
-    "Lithuanian",
-    "Hungarian",
-    "Maltese",
-    "Dutch",
-    "Norwegian",
-    "Occitan",
-    "Polish",
-    "Postuguese",
-    "Romanian",
-    "Romansh",
-    "Serbian",
-    "Slovak",
-    "Slovene",
-    "Finnish",
-    "Swedish",
-    "Tuskish",
-    "Flemish",
-    "Walloon"
-};
-
-const char *RadioInterface::get_programm_language_string(uint8_t language)
-{
-    if(language > 43)
-    {
-        fprintf(stderr, "GUI: wrong language (%d)\n", language);
-        return table9 [0];
-    }
-    return table9 [language];
+const char *RadioInterface::get_programm_language_string (uint8_t language) {
+	if (language > 43) {
+	   fprintf (stderr, "GUI: wrong language (%d)\n", language);
+	   return table9 [0];
+	}
+	return table9 [language];
 }
 
 /////////////////////////////////////////////////////////////////////////////
 /////////////////////////////////////////////////////////////////////////////
-//
+//	
 //	The public slots are called from other places within the dab software
 //	so please provide some implementation, perhaps an empty one
 //
 //	a slot called by the ofdmprocessor
-void	RadioInterface::set_fineCorrectorDisplay(int v)
-{
-    fineCorrector = v;
-    emit displayFreqCorr(coarseCorrector + v);
+void	RadioInterface::set_fineCorrectorDisplay (int v) {
+	fineCorrector = v;
+	emit displayFreqCorr (coarseCorrector + v);
 }
 
 //	a slot called by the ofdmprocessor
-void	RadioInterface::set_coarseCorrectorDisplay(int v)
-{
-    coarseCorrector = v * kHz(1);
-    emit displayFreqCorr(coarseCorrector + fineCorrector);
+void	RadioInterface::set_coarseCorrectorDisplay (int v) {
+	coarseCorrector = v * kHz (1);
+	emit displayFreqCorr (coarseCorrector + fineCorrector);
 }
 /**
   *	clearEnsemble
@@ -690,37 +528,33 @@
   *	Potentially a dangerous approach, since the fic handler
   *	might run in a separate thread and generate data to be displayed
   */
-void	RadioInterface::clearEnsemble(void)
-{
-    //
-    //	it obviously means: stop processing
-    my_mscHandler		-> stopProcessing();
-    my_ficHandler		-> clearEnsemble();
-    my_ofdmProcessor	-> coarseCorrectorOn();
-    my_ofdmProcessor	-> reset();
+void	RadioInterface::clearEnsemble	(void) {
+//
+//	it obviously means: stop processing
+	my_mscHandler		-> stopProcessing ();
+	my_ficHandler		-> clearEnsemble ();
+	my_ofdmProcessor	-> coarseCorrectorOn ();
+	my_ofdmProcessor	-> reset ();
 }
 
 //
 //	a slot, called by the fic/fib handlers
-void	RadioInterface::addtoEnsemble(const QString &s)
-{
-    //	Add new station into list
-    if(!s.contains("data") && !stationList.contains(s))
-    {
-        stationList.append(s, currentChannel);
-
-        //fprintf (stderr,"Found station %s\n", s.toStdString().c_str());
-        emit foundChannelCount(stationList. count());
-    }
+void	RadioInterface::addtoEnsemble (const QString &s) {
+//	Add new station into list
+	if (!s.contains ("data") && !stationList.contains (s)) {
+	   stationList.append (s, currentChannel);
+
+       //fprintf (stderr,"Found station %s\n", s.toStdString().c_str());
+	   emit foundChannelCount (stationList. count ());
+	}
 }
 
 //
 ///	a slot, called by the fib processor
-void	RadioInterface::nameofEnsemble(int id, const QString &v)
-{
-    (void)id;
-    (void)v;
-    my_ofdmProcessor	-> coarseCorrectorOff();
+void	RadioInterface::nameofEnsemble (int id, const QString &v) {
+	(void)id;
+	(void)v;
+	my_ofdmProcessor	-> coarseCorrectorOff ();
 }
 
 /**
@@ -728,58 +562,50 @@
   *	a slot, called by the MSC handler to show the
   *	percentage of frames that could be handled
   */
-void	RadioInterface::show_successRate(int s)
-{
-    emit displaySuccessRate(s);
+void	RadioInterface::show_successRate (int s) {
+	emit displaySuccessRate (s);
 }
 
 ///	called from the ofdmDecoder, which computes this for each frame
-void	RadioInterface::show_snr(int s)
-{
-    emit signalPower(s);
+void	RadioInterface::show_snr (int s) {
+	emit signalPower(s);
 }
 
 ///	just switch a color, obviously GUI dependent, but called
 //	from the ofdmprocessor
-void	RadioInterface::setSynced(char b)
-{
-    if(isSynced == b)
-        return;
-
-    isSynced = b;
-    switch(isSynced)
-    {
-    case SYNCED:
-        emit syncFlag(true);
-        break;
-
-    default:
-        emit syncFlag(false);
-        break;
-    }
+void	RadioInterface::setSynced	(char b) {
+	if (isSynced == b)
+	   return;
+
+	isSynced = b;
+	switch (isSynced) {
+           case SYNCED:
+	      emit syncFlag (true);
+	      break;
+
+	   default:
+	      emit syncFlag (false);
+             break;
+	}
 }
 
 //	showLabel is triggered by the message handler
 //	the GUI may decide to ignore this
-void	RadioInterface::showLabel(QString s)
-{
-    emit stationText("");
-    //	The horizontal text alignment is not working if
-    //	the text is not reset. Maybe this is a bug in QT
-    emit stationText(s);
+void	RadioInterface::showLabel	(QString s) {
+	emit stationText ("");
+//	The horizontal text alignment is not working if
+//	the text is not reset. Maybe this is a bug in QT
+	emit stationText (s);
 }
 //
 //	showMOT is triggered by the MOT handler,
-void	RadioInterface::showMOT(QByteArray data, int subtype, QString s)
-{
-    (void)data;
-    (void)subtype;
-    (void)s;
-
-    QPixmap p(320, 240);
-    p.loadFromData(data, subtype == 0 ? "GIF" :
-                   subtype == 1 ? "JPEG" :
-                   subtype == 2 ? "BMP" : "PNG");
+void	RadioInterface::showMOT  (QByteArray data, int subtype, QString s) {
+	(void)data; (void)subtype; (void)s;
+
+    QPixmap p(320,240);
+    p.loadFromData (data, subtype == 0 ? "GIF" :
+                           subtype == 1 ? "JPEG" :
+                           subtype == 2 ? "BMP" : "PNG");
 
     MOTImage->setPixmap(p);
     emit motChanged();
@@ -787,10 +613,9 @@
 
 //
 //	sendDatagram is triggered by the ip handler, just ignore
-void	RadioInterface::sendDatagram(char *data, int length)
-{
-    (void)data;
-    (void)length;
+void	RadioInterface::sendDatagram	(char *data, int length) {
+	(void)data;
+	(void)length;
 }
 
 /**
@@ -799,15 +624,13 @@
   *	with what we were doing. The user will -eventually -
   *	see the new configuration from which he can select
   */
-void	RadioInterface::changeinConfiguration(void)
-{
-    if(running)
-    {
-        soundOut		-> stop();
-        inputDevice		-> stopReader();
-        inputDevice		-> resetBuffer();
-        running		= false;
-    }
+void	RadioInterface::changeinConfiguration	(void) {
+	if (running) {
+	   soundOut		-> stop ();
+	   inputDevice		-> stopReader ();
+	   inputDevice		-> resetBuffer ();
+	   running		= false;
+	}
 }
 //
 //	The audio is sent back from the audio decoder to the GUI
@@ -815,85 +638,78 @@
 //	which for this GUI is the soundcard
 //	Note the - when shutting down - some signals might
 //	still wait for handling
-void	RadioInterface::newAudio(int rate)
-{
-    if(running)
-        soundOut	-> audioOut(rate);
+void	RadioInterface::newAudio	(int rate) {
+	if (running)
+	   soundOut	-> audioOut (rate);
 }
 
 //	if so configured, the function might be triggered
 //	from the message decoding software. The GUI
 //	might decide to ignore the data sent
-void	RadioInterface::show_mscErrors(int er)
-{
-    emit displayMSCErrors(er);
+void	RadioInterface::show_mscErrors	(int er) {
+	emit displayMSCErrors (er);
     fprintf(stderr, "displayMSCErrors: %i\n", er);
 }
 //
 //	a slot, called by the iphandler
-void	RadioInterface::show_ipErrors(int er)
-{
-    (void)er;
+void	RadioInterface::show_ipErrors	(int er) {
+	(void)er;
 }
 //
 //	These are signals, not appearing in the other GUI's
-void    RadioInterface::setStereo(bool isStereo)
-{
-    if(isStereo)
-        emit audioType("Stereo");
-    else
-        emit audioType("Mono");
-}
-//
-//
-void	RadioInterface::startChannelScanClick(void)
-{
-    //
-    //	if running: stop the input
-    inputDevice	-> stopReader();
-    //	Clear old channels
-    stationList. reset();
-    //	start the radio
-    currentChannel = dabBand == BAND_III ?
-                     bandIII_frequencies [0]. key :
-                     Lband_frequencies [0]. key;
-    set_channelSelect(currentChannel);
-    emit currentStation(currentChannel);
-    emit foundChannelCount(0);
-    setStart();
-    my_ofdmProcessor	-> reset();
-    my_ofdmProcessor	-> set_scanMode(true, currentChannel);
-    scanMode		= true;
-}
-
-void	RadioInterface::stopChannelScanClick(void)
-{
-    //	Stop channel scan
-    my_ofdmProcessor	-> set_scanMode(false, currentChannel);
-    ScanChannelTimer. stop();
-    scanMode	= false;
-
-    emit currentStation("No Station");
-    //	Sort stations
-    stationList. sort();
-    QQmlContext *rootContext = engine -> rootContext();
-    rootContext -> setContextProperty("stationModel",
-                                      QVariant::fromValue(stationList. getList()));
-}
-
-QString	RadioInterface::nextChannel(QString currentChannel)
-{
-    int16_t	i;
-    struct dabFrequencies *finger;
-    if(dabBand == BAND_III)
-        finger = bandIII_frequencies;
-    else
-        finger = Lband_frequencies;
-
-    for(i = 1; finger [i]. key != NULL; i ++)
-        if(finger [i - 1]. key == currentChannel)
-            return QString(finger [i]. key);
-    return QString("");
+void    RadioInterface::setStereo (bool isStereo) {
+	if (isStereo)
+	   emit audioType ("Stereo");
+	else
+	   emit audioType ("Mono");
+}
+//
+//
+void	RadioInterface::startChannelScanClick (void) {
+//
+//	if running: stop the input
+	inputDevice	-> stopReader ();
+//	Clear old channels
+	stationList. reset ();
+//	start the radio
+	currentChannel = dabBand == BAND_III ?
+	                 bandIII_frequencies [0]. key :
+	                 Lband_frequencies [0]. key;
+	set_channelSelect (currentChannel);
+	emit currentStation (currentChannel);
+	emit foundChannelCount (0);
+	setStart ();
+	my_ofdmProcessor	-> reset ();
+	my_ofdmProcessor	-> set_scanMode (true, currentChannel);
+	scanMode		= true;
+}
+
+void	RadioInterface::stopChannelScanClick (void) {
+//	Stop channel scan
+	my_ofdmProcessor	-> set_scanMode (false, currentChannel);
+	ScanChannelTimer. stop ();
+	scanMode	= false;
+
+    emit currentStation ("No Station");
+//	Sort stations
+    stationList. sort ();
+    QQmlContext *rootContext = engine -> rootContext ();
+    rootContext -> setContextProperty ("stationModel",
+                        QVariant::fromValue (stationList. getList ()));
+}
+
+QString	RadioInterface::nextChannel (QString currentChannel) {
+int16_t	i;
+struct dabFrequencies *finger;
+	if (dabBand == BAND_III)
+	   finger = bandIII_frequencies;
+	else
+	   finger = Lband_frequencies;
+
+	for (i = 1; finger [i]. key != NULL; i ++) 
+	   if (finger [i - 1]. key == currentChannel)
+	      return QString (finger [i]. key);
+	return QString ("");
 }
 //
 //	The ofdm processor is "conditioned" to send one signal
@@ -901,80 +717,73 @@
 //	if we are pretty certain that the channel does not contain
 //	a signal, or "true" if there is a fair chance that the
 //	channel contains useful data
-void    RadioInterface::setSignalPresent(bool isSignal)
-{
-    if(isSignal)  		// may be a channel, give it time
-    {
-        connect(&ScanChannelTimer, SIGNAL(timeout(void)),
-                this, SLOT(end_of_waiting_for_stations(void)));
-        ScanChannelTimer. start(10000);
-        return;
-    }
-    currentChannel = nextChannel(currentChannel);
-    if(currentChannel == QString(""))
-    {
-        emit channelScanStopped();
-        emit currentStation("No Station");
-        //	Sort stations
-        stationList. sort();
-        QQmlContext *rootContext = engine -> rootContext();
-        rootContext -> setContextProperty("stationModel",
-                                          QVariant::fromValue(stationList. getList()));
-        return;
-    }
-    set_channelSelect(currentChannel);
-    emit currentStation(currentChannel);
-    my_ofdmProcessor	-> reset();
-    my_ofdmProcessor	-> set_scanMode(true, currentChannel);
-}
-
-void	RadioInterface::show_ficCRC(bool b)
-{
-    isFICCRC = b;
-    emit ficFlag(b);
-}
-
-void	RadioInterface::end_of_waiting_for_stations(void)
-{
-    disconnect(&ScanChannelTimer, SIGNAL(timeout(void)),
-               this, SLOT(end_of_waiting_for_stations(void)));
-    ScanChannelTimer. stop();
-    currentChannel = nextChannel(currentChannel);
-    if(currentChannel == QString(""))
-    {
-        emit channelScanStopped();
-        emit currentStation("No Station");
-        //	Sort stations
-        stationList. sort();
-        QQmlContext *rootContext = engine -> rootContext();
-        rootContext -> setContextProperty("stationModel",
-                                          QVariant::fromValue(stationList. getList()));
-        return;
-    }
-    set_channelSelect(currentChannel);
-    emit currentStation(currentChannel);
-    my_ofdmProcessor	-> reset();
-    my_ofdmProcessor	-> set_scanMode(true, currentChannel);
-}
-
-void    RadioInterface::displayDateTime(int *DateTime)
-{
-    int Year	= DateTime [0];
-    int Month	= DateTime [1];
-    int Day		= DateTime [2];
-    int Hour	= DateTime [3];
-    int Minute	= DateTime [4];
-    //int Seconds	= DateTime [5];
-    int HourOffset	= DateTime [6];
-    int MinuteOffset = DateTime[7];
-
-    emit newDateTime(Year, Month, Day,
-                     Hour + HourOffset, Minute + MinuteOffset);
+void    RadioInterface::setSignalPresent (bool isSignal) {
+	if (isSignal) {		// may be a channel, give it time
+	   connect (&ScanChannelTimer, SIGNAL (timeout (void)),
+	            this, SLOT (end_of_waiting_for_stations (void)));
+	   ScanChannelTimer. start (10000);
+	   return;
+	}
+	currentChannel = nextChannel (currentChannel);
+	if (currentChannel == QString ("")) {
+	   emit channelScanStopped ();
+	   emit currentStation ("No Station");
+//	Sort stations
+	   stationList. sort ();
+	   QQmlContext *rootContext = engine -> rootContext ();
+	   rootContext -> setContextProperty ("stationModel",
+	                       QVariant::fromValue (stationList. getList ()));
+	   return;
+	}
+	set_channelSelect (currentChannel);
+	emit currentStation (currentChannel);
+	my_ofdmProcessor	-> reset ();
+	my_ofdmProcessor	-> set_scanMode (true, currentChannel);
+}
+
+void	RadioInterface::show_ficCRC (bool b) {
+	isFICCRC = b;
+	emit ficFlag (b);
+}
+
+void	RadioInterface::end_of_waiting_for_stations (void) {
+	disconnect (&ScanChannelTimer, SIGNAL (timeout (void)),
+	            this, SLOT (end_of_waiting_for_stations (void)));
+	ScanChannelTimer. stop ();
+	currentChannel = nextChannel (currentChannel);
+	if (currentChannel == QString ("")) {
+	   emit channelScanStopped ();
+	   emit currentStation ("No Station");
+//	Sort stations
+	   stationList. sort ();
+	   QQmlContext *rootContext = engine -> rootContext ();
+	   rootContext -> setContextProperty ("stationModel",
+	                       QVariant::fromValue (stationList. getList ()));
+	   return;
+	}
+	set_channelSelect (currentChannel);
+	emit currentStation (currentChannel);
+	my_ofdmProcessor	-> reset ();
+	my_ofdmProcessor	-> set_scanMode (true, currentChannel);
+}
+
+void    RadioInterface::displayDateTime (int *DateTime) {
+int Year	= DateTime [0];
+int Month	= DateTime [1];
+int Day		= DateTime [2];
+int Hour	= DateTime [3];
+int Minute	= DateTime [4];
+//int Seconds	= DateTime [5];
+int HourOffset	= DateTime [6];
+int MinuteOffset = DateTime[7];
+
+	emit newDateTime (Year, Month, Day,
+	               Hour + HourOffset, Minute + MinuteOffset);
 }
 
 /////////////////////////////////////////////////////////////////////////////
 /////////////////////////////////////////////////////////////////////////////
-//
+//	
 //	Private slots relate to the modeling of the GUI
 //
 /**
@@ -983,27 +792,25 @@
   *	if "autoStart" == true, then the initializer will start
   *
   */
-void	RadioInterface::setStart(void)
-{
-    bool	r = 0;
-    if(running)		// only listen when not running yet
-        return;
-    //
-    r = inputDevice		-> restartReader();
-    qDebug("Starting %d\n", r);
-    if(!r)
-    {
-        qDebug("Opening  input stream failed\n");
-        return;
-    }
-    //
-    //	Of course, starting the machine will generate a new instance
-    //	of the ensemble, so the listing - if any - should be cleared
-    clearEnsemble();		// the display
-    //
-    ///	this does not hurt
-    soundOut	-> restart();
-    running = true;
+void	RadioInterface::setStart	(void) {
+bool	r = 0;
+	if (running)		// only listen when not running yet
+	   return;
+//
+	r = inputDevice		-> restartReader ();
+	qDebug ("Starting %d\n", r);
+	if (!r) {
+	   qDebug ("Opening  input stream failed\n");
+	   return;
+	}
+//
+//	Of course, starting the machine will generate a new instance
+//	of the ensemble, so the listing - if any - should be cleared
+	clearEnsemble ();		// the display
+//
+///	this does not hurt
+	soundOut	-> restart ();
+	running = true;
 }
 
 /**
@@ -1011,24 +818,23 @@
   *	Pretty critical, since there are many threads involved
   *	A clean termination is what is needed, regardless of the GUI
   */
-void	RadioInterface::TerminateProcess(void)
-{
-    running			= false;
-    inputDevice		-> stopReader();	// might be concurrent
-    my_mscHandler		-> stopHandler();	// might be concurrent
-    my_ofdmProcessor	-> stop();	// definitely concurrent
-    soundOut		-> stop();
-    //
-    //	everything should be halted by now
-    dumpControlState(dabSettings);
-    delete		my_ofdmProcessor;
-    delete		my_ficHandler;
-    delete		my_mscHandler;
-    delete		soundOut;
-    soundOut	= NULL;		// signals may be pending, so careful
-    fprintf(stderr, "Termination started\n");
-    delete		inputDevice;
-    QApplication::quit();
+void	RadioInterface::TerminateProcess (void) {
+	running			= false;
+	inputDevice		-> stopReader ();	// might be concurrent
+	my_mscHandler		-> stopHandler ();	// might be concurrent
+	my_ofdmProcessor	-> stop ();	// definitely concurrent
+	soundOut		-> stop ();
+//
+//	everything should be halted by now
+	dumpControlState (dabSettings);
+	delete		my_ofdmProcessor;
+	delete		my_ficHandler;
+	delete		my_mscHandler;
+	delete		soundOut;
+	soundOut	= NULL;		// signals may be pending, so careful
+	fprintf (stderr, "Termination started\n");
+	delete		inputDevice;
+	QApplication::quit();
 }
 
 //
@@ -1037,61 +843,54 @@
   *	Depending on the GUI the user might select a channel
   *	or some magic will cause a channel to be selected
   */
-void	RadioInterface::set_channelSelect(QString s)
-{
-    int16_t	i;
-    struct dabFrequencies *finger;
-    bool	localRunning	= running;
-
-    if(localRunning)
-    {
-        clearEnsemble();
-        soundOut	-> stop();
-        inputDevice		-> stopReader();
-        inputDevice		-> resetBuffer();
-    }
-
-    tunedFrequency		= 0;
-    if(dabBand == BAND_III)
-        finger = bandIII_frequencies;
-    else
-        finger = Lband_frequencies;
-
-    for(i = 0; finger [i]. key != NULL; i ++)
-    {
-        if(finger [i]. key == s)
-        {
-            tunedFrequency	= KHz(finger [i]. fKHz);
-            break;
-        }
-    }
-
-    if(tunedFrequency == 0)
-        return;
-
-    inputDevice		-> setVFOFrequency(tunedFrequency);
-
-    if(localRunning)
-    {
-        soundOut -> restart();
-        inputDevice	 -> restartReader();
-        my_ofdmProcessor	-> reset();
-        running	 = true;
-    }
-    fprintf(stderr, "%s -> %d\n", s. toLatin1(). data(), tunedFrequency);
-    emit displayCurrentChannel(s, tunedFrequency);
-}
-
-void	RadioInterface::updateTimeDisplay(void)
-{
-}
-
-void	RadioInterface::autoCorrector_on(void)
-{
-    //	first the real stuff
-    my_ficHandler		-> clearEnsemble();
-    my_ofdmProcessor	-> coarseCorrectorOn();
-    my_ofdmProcessor	-> reset();
+void	RadioInterface::set_channelSelect (QString s) {
+int16_t	i;
+struct dabFrequencies *finger;
+bool	localRunning	= running;
+
+	if (localRunning) {
+       clearEnsemble();
+	   soundOut	-> stop ();
+	   inputDevice		-> stopReader ();
+	   inputDevice		-> resetBuffer ();
+	}
+
+	tunedFrequency		= 0;
+	if (dabBand == BAND_III)
+	   finger = bandIII_frequencies;
+	else
+	   finger = Lband_frequencies;
+
+	for (i = 0; finger [i]. key != NULL; i ++) {
+	   if (finger [i]. key == s) {
+	      tunedFrequency	= KHz (finger [i]. fKHz);
+	      break;
+	   }
+	}
+
+	if (tunedFrequency == 0)
+	   return;
+
+	inputDevice		-> setVFOFrequency (tunedFrequency);
+
+	if (localRunning) {
+	   soundOut -> restart ();
+	   inputDevice	 -> restartReader ();
+	   my_ofdmProcessor	-> reset ();
+	   running	 = true;
+	}
+	fprintf (stderr, "%s -> %d\n", s. toLatin1 (). data (), tunedFrequency);
+	emit displayCurrentChannel(s, tunedFrequency);
+}
+
+void	RadioInterface::updateTimeDisplay (void) {
+}
+
+void	RadioInterface::autoCorrector_on (void) {
+//	first the real stuff
+	my_ficHandler		-> clearEnsemble ();
+	my_ofdmProcessor	-> coarseCorrectorOn ();
+	my_ofdmProcessor	-> reset ();
 }
 
 /**
@@ -1100,125 +899,111 @@
   *	or a default is taken. I.e., no dynamic switching of devices
   */
 //
-bool	RadioInterface::setDevice(QString s)
-{
-    bool	success;
+bool	RadioInterface::setDevice (QString s) {
+bool	success;
 #ifdef HAVE_AIRSPY
-    if(s == "airspy")
-    {
-        inputDevice	= new airspyHandler(dabSettings, &success, true);
-        if(!success)
-        {
-            delete inputDevice;
-            inputDevice = new virtualInput();
-            return false;
-        }
-        else
-            return true;
-    }
-    else
+	if (s == "airspy") {
+	   inputDevice	= new airspyHandler (dabSettings, &success, true);
+	   if (!success) {
+	      delete inputDevice;
+	      inputDevice = new virtualInput ();
+	      return false;
+	   }
+	   else 
+	      return true;
+	}
+	else
 #endif
 #ifdef HAVE_RTL_TCP
-        //	RTL_TCP might be working.
-        if(s == "rtl_tcp")
-        {
-            inputDevice = new rtl_tcp_client(dabSettings, &success, false);
-            if(!success)
-            {
-                delete inputDevice;
-                inputDevice = new virtualInput();
-                return false;
-            }
-            else
-                return true;
-        }
-        else
+//	RTL_TCP might be working. 
+	if (s == "rtl_tcp") {
+       inputDevice = new rtl_tcp_client (dabSettings, &success, false);
+	   if (!success) {
+	      delete inputDevice;
+	      inputDevice = new virtualInput();
+	      return false;
+	   }
+	   else
+	      return true;
+	}
+	else
 #endif
 #ifdef	HAVE_SDRPLAY
-            if(s == "sdrplay")
-            {
-                inputDevice	= new sdrplay(dabSettings, &success, true);
-                if(!success)
-                {
-                    delete inputDevice;
-                    inputDevice = new virtualInput();
-                    return false;
-                }
-                else
-                    return true;
-            }
-            else
+	if (s == "sdrplay") {
+	   inputDevice	= new sdrplay (dabSettings, &success, true);
+	   if (!success) {
+	      delete inputDevice;
+	      inputDevice = new virtualInput ();
+	      return false;
+	   }
+	   else 
+	      return true;
+	}
+	else
 #endif
 #ifdef	HAVE_DABSTICK
-                if(s == "dabstick")
-                {
-                    inputDevice	= new dabStick(dabSettings, &success, false);
-                    if(!success)
-                    {
-                        delete inputDevice;
-                        inputDevice = new virtualInput();
-                        return false;
-                    }
-                    else
-                        return true;
-                }
-                else
+	if (s == "dabstick") {
+       inputDevice	= new dabStick (dabSettings, &success, false);
+	   if (!success) {
+	      delete inputDevice;
+	      inputDevice = new virtualInput ();
+	      return false;
+	   }
+	   else
+	      return true;
+	}
+	else
 #endif
-                {
-                    // s == "no device"
-                    //	and as default option, we have a "no device"
-                    inputDevice	= new virtualInput();
-                    return false;
-                }
-    return true;
-}
-
-void    RadioInterface::CheckFICTimerTimeout(void)
-{
-    if(!isFICCRC)
-        return;
-    //
-    //	for now: we handle only audio services
-    if(my_ficHandler -> kindofService(CurrentStation) !=
-            AUDIO_SERVICE)
-        return;
-
-    //	Tune to station
-    audiodata d;
-    CheckFICTimer. stop();   // stop timer
-    emit currentStation(CurrentStation. simplified());
-    my_ficHandler -> dataforAudioService(CurrentStation, &d);
-    my_mscHandler -> set_audioChannel(&d);
-    showLabel(QString(" "));
-    stationType(get_programm_type_string(d.programType));
-    languageType(get_programm_language_string(d.language));
-    bitrate(d. bitRate);
-    if(d.ASCTy == 077)
-        emit dabType("DAB+");
-    else
-        emit dabType("DAB");
-}
-
-void	RadioInterface::channelClick(QString StationName,
-                                     QString ChannelName)
-{
-    setStart();
-    if(ChannelName != currentChannel)
-    {
-        set_channelSelect(ChannelName);
-        currentChannel = ChannelName;
-        emit syncFlag(false); // Clear flags
-    }
-
-    CurrentStation = StationName;
-
-    //	Start the checking of the FIC CRC.
-    //	If the FIC CRC is ok we can tune to the channel
-    CheckFICTimer. start(1000);
-    emit currentStation("Tuning ...");
+    {	// s == "no device"
+//	and as default option, we have a "no device"
+	   inputDevice	= new virtualInput ();
+	}
+	return true;
+}
+
+void    RadioInterface::CheckFICTimerTimeout (void) {
+	if (!isFICCRC) 
+	   return;
+//
+//	for now: we handle only audio services
+	if (my_ficHandler -> kindofService (CurrentStation) !=
+	                                                  AUDIO_SERVICE) 
+	   return;
+	
+//	Tune to station
+	audiodata d;
+	CheckFICTimer. stop ();  // stop timer
+	emit currentStation (CurrentStation. simplified ());
+	my_ficHandler -> dataforAudioService (CurrentStation, &d);
+	my_mscHandler -> set_audioChannel (&d);
+	showLabel (QString (" "));
+	stationType (get_programm_type_string (d.programType));
+	languageType (get_programm_language_string (d.language));
+	bitrate (d. bitRate);
+	if (d.ASCTy == 077)
+           emit dabType ("DAB+");
+	else
+	   emit dabType ("DAB");
+}
+
+void	RadioInterface::channelClick (QString StationName,
+	                                          QString ChannelName) {
+	setStart ();
+	if (ChannelName != currentChannel) {
+	   set_channelSelect (ChannelName);
+	   currentChannel = ChannelName;
+       emit syncFlag(false); // Clear flags
+	}
+
+	CurrentStation = StationName;
+
+//	Start the checking of the FIC CRC.
+//	If the FIC CRC is ok we can tune to the channel
+	CheckFICTimer. start (1000);
+	emit currentStation ("Tuning ...");
 
     // Clear MOT slide show
-    QPixmap p(320, 240);
+    QPixmap p(320,240);
     p.fill(Qt::transparent);
     MOTImage->setPixmap(p);
     emit motChanged();
@@ -1228,12 +1013,10 @@
     emit ficFlag(false);
 }
 
-void RadioInterface::saveSettings(void)
-{
-    dumpControlState(dabSettings);
-}
-
-<<<<<<< HEAD
+void RadioInterface::saveSettings (void) {
+	dumpControlState (dabSettings);
+}
+
 void RadioInterface::inputEnableAGCChange(bool checked)
 {
     if(inputDevice)
@@ -1254,30 +1037,9 @@
 }
 
 // This function is called by the QML GUI
-void RadioInterface::updateSpectrum(QAbstractSeries *series)
+void RadioInterface::updateSpectrum (QAbstractSeries *series)
 {
     int Samples = 0;
-=======
-void RadioInterface::inputEnableAGCChange (bool checked) {
-	if (checked)
-	   fprintf(stderr, "AGC on\n");
-	else
-	   fprintf(stderr, "AGC off\n");
-
-	if (inputDevice)
-	   inputDevice -> setAgc (checked);
-}
-
-void RadioInterface::inputGainChange (double gain) {
-	fprintf(stderr, "Gain: %f\n", gain);
-	if (inputDevice)
-	   inputDevice -> setGain ((int)gain);
-}
-
-// This function is called by the QML GUI
-void RadioInterface::updateSpectrum (QAbstractSeries *series) {
-	int Samples = 0;
->>>>>>> a6029d2e
 
     if(series == NULL)
         return;
